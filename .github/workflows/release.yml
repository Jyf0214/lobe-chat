name: Release CI

permissions:
  contents: write
  issues: write
<<<<<<< HEAD
  actions: write
=======
  pull-requests: write
>>>>>>> 06507fea

on:
  push:
    branches:
      - main
  workflow_dispatch:

jobs:
  release:
    name: Release
    runs-on: ubuntu-latest

    services:
      postgres:
        image: paradedb/paradedb:latest
        env:
          POSTGRES_PASSWORD: postgres
        options: >-
          --health-cmd pg_isready --health-interval 10s --health-timeout 5s  --health-retries 5


        ports:
          - 5432:5432

    steps:
      - uses: actions/checkout@v5
        with:
          token: ${{ secrets.GH_TOKEN }}

      - name: Setup Node.js
        uses: actions/setup-node@v5
        with:
          node-version: 22
          package-manager-cache: false

      - name: Install bun
        uses: oven-sh/setup-bun@v2
        with:
          bun-version: 1.2.23

      - name: Install deps
        run: bun i

      - name: Lint
        run: bun run lint

      - name: Test Database Coverage
        run: bun run --filter @lobechat/database test
        env:
          DATABASE_TEST_URL: postgresql://postgres:postgres@localhost:5432/postgres
          DATABASE_DRIVER: node
          NEXT_PUBLIC_SERVICE_MODE: server
          KEY_VAULTS_SECRET: LA7n9k3JdEcbSgml2sxfw+4TV1AzaaFU5+R176aQz4s=
          S3_PUBLIC_DOMAIN: https://example.com
          APP_URL: https://home.com

      - name: Test App
        run: bun run test-app

      - name: Release
        run: bun run release
        env:
          GH_TOKEN: ${{ secrets.GH_TOKEN }}
          NPM_TOKEN: ${{ secrets.NPM_TOKEN }}

      - name: Workflow
        run: bun run workflow:readme

      - name: Commit changes
        run: |-
          git diff
          git config --global user.name "lobehubbot"
          git config --global user.email "i@lobehub.com"
          git add .
          git commit -m "📝 docs(bot): Auto sync agents & plugin to readme" || exit 0
          git push
        env:
          GH_TOKEN: ${{ secrets.GH_TOKEN }}<|MERGE_RESOLUTION|>--- conflicted
+++ resolved
@@ -3,17 +3,12 @@
 permissions:
   contents: write
   issues: write
-<<<<<<< HEAD
-  actions: write
-=======
   pull-requests: write
->>>>>>> 06507fea
 
 on:
   push:
     branches:
       - main
-  workflow_dispatch:
 
 jobs:
   release:
