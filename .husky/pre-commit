--- conflicted
+++ resolved
@@ -1,10 +1,5 @@
-<<<<<<< HEAD
 # .husky/post-merge
 #!/bin/sh
 . "$(dirname "$0")/_/husky.sh"
 
-npm run type-check || echo "Type check failed, please fix issues!"
-=======
-npm run typecheck
-npx --no-install lint-staged
->>>>>>> 2da6cac6
+npm run typecheck || echo "Type check failed, please fix issues!"