<div align="center"><a name="readme-top"></a>

[![][image-banner]][vercel-link]

<h1>Lobe Chat</h1>

现代化设计的开源 ChatGPT/LLMs 聊天应用与开发框架<br/>
支持语音合成、多模态、可扩展的（[function call][docs-functionc-call]）插件系统<br/>
一键**免费**拥有你自己的 ChatGPT/Gemini/Claude/Ollama 应用

[English](./README.md) · **简体中文** · [官网][official-site] · [更新日志][changelog] · [文档][docs] · [博客][blog] · [反馈问题][github-issues-link]

<!-- SHIELD GROUP -->

[![][github-release-shield]][github-release-link]
[![][docker-release-shield]][docker-release-link]
[![][vercel-shield]][vercel-link]
[![][discord-shield]][discord-link]<br/>
[![][codecov-shield]][codecov-link]
[![][github-action-test-shield]][github-action-test-link]
[![][github-action-release-shield]][github-action-release-link]
[![][github-releasedate-shield]][github-releasedate-link]<br/>
[![][github-contributors-shield]][github-contributors-link]
[![][github-forks-shield]][github-forks-link]
[![][github-stars-shield]][github-stars-link]
[![][github-issues-shield]][github-issues-link]
[![][github-license-shield]][github-license-link]<br>
[![][sponsor-shield]][sponsor-link]

**分享 LobeChat 给你的好友**

[![][share-x-shield]][share-x-link]
[![][share-telegram-shield]][share-telegram-link]
[![][share-whatsapp-shield]][share-whatsapp-link]
[![][share-reddit-shield]][share-reddit-link]
[![][share-weibo-shield]][share-weibo-link]
[![][share-mastodon-shield]][share-mastodon-link]

<sup>探索私人生产力的未来。在个体崛起的时代中为你打造.</sup>

[![][github-trending-shield]][github-trending-url]
[![][github-hello-shield]][github-hello-url]

![][image-overview]

</div>

<details>
<summary><kbd>目录树</kbd></summary>

#### TOC

- [👋🏻 开始使用 & 交流](#-开始使用--交流)
- [✨ 特性一览](#-特性一览)
  - [`1` 思维链 (CoT)](#1-思维链-cot)
  - [`2` 分支对话](#2-分支对话)
  - [`3` 支持白板 (Artifacts)](#3-支持白板-artifacts)
  - [`4` 文件上传 / 知识库](#4-文件上传--知识库)
  - [`5` 多模型服务商支持](#5-多模型服务商支持)
  - [`6` 支持本地大语言模型 (LLM)](#6-支持本地大语言模型-llm)
  - [`7` 模型视觉识别 (Model Visual)](#7-模型视觉识别-model-visual)
  - [`8` TTS & STT 语音会话](#8-tts--stt-语音会话)
  - [`9` Text to Image 文生图](#9-text-to-image-文生图)
  - [`10` 插件系统 (Tools Calling)](#10-插件系统-tools-calling)
  - [`11` 助手市场 (GPTs)](#11-助手市场-gpts)
  - [`12` 支持本地 / 远程数据库](#12-支持本地--远程数据库)
  - [`13` 支持多用户管理](#13-支持多用户管理)
  - [`14` 渐进式 Web 应用 (PWA)](#14-渐进式-web-应用-pwa)
  - [`15` 移动设备适配](#15-移动设备适配)
  - [`16` 自定义主题](#16-自定义主题)
  - [`*` 更多特性](#-更多特性)
- [⚡️ 性能测试](#️-性能测试)
- [🛳 开箱即用](#-开箱即用)
  - [`A` 使用 Vercel、Zeabur 、Sealos 或 阿里云计算巢 部署](#a-使用-vercelzeabur-sealos-或-阿里云计算巢-部署)
  - [`B` 使用 Docker 部署](#b-使用-docker-部署)
  - [环境变量](#环境变量)
  - [获取 OpenAI API Key](#获取-openai-api-key)
- [📦 生态系统](#-生态系统)
- [🧩 插件体系](#-插件体系)
- [⌨️ 本地开发](#️-本地开发)
- [🤝 参与贡献](#-参与贡献)
- [❤ 社区赞助](#-社区赞助)
- [🔗 更多工具](#-更多工具)

####

<br/>

</details>

## 👋🏻 开始使用 & 交流

我们是一群充满热情的设计工程师，希望为 AIGC 提供现代化的设计组件和工具，并以开源的方式分享。
同时通过 Bootstrapping 的方式，我们希望能够为开发者和用户提供一个更加开放、更加透明友好的产品生态。

不论普通用户与专业开发者，LobeHub 旨在成为所有人的 AI Agent 实验场。LobeChat 目前正在积极开发中，有任何需求或者问题，欢迎提交 [issues][issues-link]

| [![][vercel-shield-badge]][vercel-link]   | 无需安装或注册！访问我们的网站，快速体验                                     |
| :---------------------------------------- | :--------------------------------------------------------------------------- |
| [![][discord-shield-badge]][discord-link] | 加入我们的 Discord 社区！这是你可以与开发者和其他 LobeHub 热衷用户交流的地方 |

> \[!IMPORTANT]
>
> **收藏项目**，你将从 GitHub 上无延迟地接收所有发布通知～⭐️

[![][image-star]][github-stars-link]

<details><summary><kbd>Star History</kbd></summary>
  <picture>
    <source media="(prefers-color-scheme: dark)" srcset="https://api.star-history.com/svg?repos=lobehub%2Flobe-chat&theme=dark&type=Date">
    <img src="https://api.star-history.com/svg?repos=lobehub%2Flobe-chat&type=Date">
  </picture>
</details>

## ✨ 特性一览

[![][image-feat-cot]][docs-feat-cot]

### `1` [思维链 (CoT)][docs-feat-cot]

体验前所未有的 AI 推理过程。通过创新的思维链（CoT）可视化功能，您可以实时观察复杂问题是如何一步步被解析的。这项突破性的功能为 AI 的决策过程提供了前所未有的透明度，让您能够清晰地了解结论是如何得出的。

通过将复杂的推理过程分解为清晰的逻辑步骤，您可以更好地理解和验证 AI 的解题思路。无论您是在调试问题、学习知识，还是单纯对 AI 推理感兴趣，思维链可视化都能将抽象思维转化为一种引人入胜的互动体验。

[![][back-to-top]](#readme-top)

[![][image-feat-branch]][docs-feat-branch]

### `2` [分支对话][docs-feat-branch]

为您带来更自然、更灵活的 AI 对话方式。通过分支对话功能，您的讨论可以像人类对话一样自然延伸。在任意消息处创建新的对话分支，让您在保留原有上下文的同时，自由探索不同的对话方向。

两种强大模式任您选择：

- **延续模式**：无缝延展当前讨论，保持宝贵的对话上下文
- **独立模式**：基于任意历史消息，开启全新话题探讨

这项突破性功能将线性对话转变为动态的树状结构，让您能够更深入地探索想法，实现更高效的互动体验。

[![][back-to-top]](#readme-top)

[![][image-feat-artifacts]][docs-feat-artifacts]

### `3` [支持白板 (Artifacts)][docs-feat-artifacts]

体验集成于 LobeChat 的 Claude Artifacts 能力。这项革命性功能突破了 AI 人机交互的边界，让您能够实时创建和可视化各种格式的内容。

以前所未有的灵活度进行创作与可视化：

- 生成并展示动态 SVG 图形
- 实时构建与渲染交互式 HTML 页面
- 输出多种格式的专业文档

[![][back-to-top]](#readme-top)

[![][image-feat-knowledgebase]][docs-feat-knowledgebase]

### `4` [文件上传 / 知识库][docs-feat-knowledgebase]

LobeChat 支持文件上传与知识库功能，你可以上传文件、图片、音频、视频等多种类型的文件，以及创建知识库，方便用户管理和查找文件。同时在对话中使用文件和知识库功能，实现更加丰富的对话体验。

<https://github.com/user-attachments/assets/faa8cf67-e743-4590-8bf6-ebf6ccc34175>

> \[!TIP]
>
> 查阅 [📘 LobeChat 知识库上线 —— 此刻起，跬步千里](https://lobehub.com/zh/blog/knowledge-base) 了解详情。

<div align="right">

[![][back-to-top]](#readme-top)

</div>

[![][image-feat-privoder]][docs-feat-provider]

### `5` [多模型服务商支持][docs-feat-provider]

在 LobeChat 的不断发展过程中，我们深刻理解到在提供 AI 会话服务时模型服务商的多样性对于满足社区需求的重要性。因此，我们不再局限于单一的模型服务商，而是拓展了对多种模型服务商的支持，以便为用户提供更为丰富和多样化的会话选择。

通过这种方式，LobeChat 能够更灵活地适应不同用户的需求，同时也为开发者提供了更为广泛的选择空间。

#### 已支持的模型服务商

我们已经实现了对以下模型服务商的支持：

<!-- PROVIDER LIST --> 

- **[OpenAI](https://lobechat.com/discover/provider/openai)**: OpenAI 是全球领先的人工智能研究机构，其开发的模型如GPT系列推动了自然语言处理的前沿。OpenAI 致力于通过创新和高效的AI解决方案改变多个行业。他们的产品具有显著的性能和经济性，广泛用于研究、商业和创新应用。
- **[Ollama](https://lobechat.com/discover/provider/ollama)**: Ollama 提供的模型广泛涵盖代码生成、数学运算、多语种处理和对话互动等领域，支持企业级和本地化部署的多样化需求。
- **[Anthropic](https://lobechat.com/discover/provider/anthropic)**: Anthropic 是一家专注于人工智能研究和开发的公司，提供了一系列先进的语言模型，如 Claude 3.5 Sonnet、Claude 3 Sonnet、Claude 3 Opus 和 Claude 3 Haiku。这些模型在智能、速度和成本之间取得了理想的平衡，适用于从企业级工作负载到快速响应的各种应用场景。Claude 3.5 Sonnet 作为其最新模型，在多项评估中表现优异，同时保持了较高的性价比。
- **[Bedrock](https://lobechat.com/discover/provider/bedrock)**: Bedrock 是亚马逊 AWS 提供的一项服务，专注于为企业提供先进的 AI 语言模型和视觉模型。其模型家族包括 Anthropic 的 Claude 系列、Meta 的 Llama 3.1 系列等，涵盖从轻量级到高性能的多种选择，支持文本生成、对话、图像处理等多种任务，适用于不同规模和需求的企业应用。
- **[Google](https://lobechat.com/discover/provider/google)**: Google 的 Gemini 系列是其最先进、通用的 AI模型，由 Google DeepMind 打造，专为多模态设计，支持文本、代码、图像、音频和视频的无缝理解与处理。适用于从数据中心到移动设备的多种环境，极大提升了AI模型的效率与应用广泛性。
- **[DeepSeek](https://lobechat.com/discover/provider/deepseek)**: DeepSeek 是一家专注于人工智能技术研究和应用的公司，其最新模型 DeepSeek-V3 多项评测成绩超越 Qwen2.5-72B 和 Llama-3.1-405B 等开源模型，性能对齐领军闭源模型 GPT-4o 与 Claude-3.5-Sonnet。
- **[PPIO](https://lobechat.com/discover/provider/ppio)**: PPIO 派欧云提供稳定、高性价比的开源模型 API 服务，支持 DeepSeek 全系列、Llama、Qwen 等行业领先大模型。
- **[HuggingFace](https://lobechat.com/discover/provider/huggingface)**: HuggingFace Inference API 提供了一种快速且免费的方式，让您可以探索成千上万种模型，适用于各种任务。无论您是在为新应用程序进行原型设计，还是在尝试机器学习的功能，这个 API 都能让您即时访问多个领域的高性能模型。
- **[OpenRouter](https://lobechat.com/discover/provider/openrouter)**: OpenRouter 是一个提供多种前沿大模型接口的服务平台，支持 OpenAI、Anthropic、LLaMA 及更多，适合多样化的开发和应用需求。用户可根据自身需求灵活选择最优的模型和价格，助力AI体验的提升。
- **[Cloudflare Workers AI](https://lobechat.com/discover/provider/cloudflare)**: 在 Cloudflare 的全球网络上运行由无服务器 GPU 驱动的机器学习模型。

<details><summary><kbd>See more providers (+32)</kbd></summary>

- **[GitHub](https://lobechat.com/discover/provider/github)**: 通过GitHub模型，开发人员可以成为AI工程师，并使用行业领先的AI模型进行构建。
- **[Novita](https://lobechat.com/discover/provider/novita)**: Novita AI 是一个提供多种大语言模型与 AI 图像生成的 API 服务的平台，灵活、可靠且具有成本效益。它支持 Llama3、Mistral 等最新的开源模型，并为生成式 AI 应用开发提供了全面、用户友好且自动扩展的 API 解决方案，适合 AI 初创公司的快速发展。
- **[PPIO](https://lobechat.com/discover/provider/ppio)**: PPIO 派欧云提供稳定、高性价比的开源模型 API 服务，支持 DeepSeek 全系列、Llama、Qwen 等行业领先大模型。
- **[Together AI](https://lobechat.com/discover/provider/togetherai)**: Together AI 致力于通过创新的 AI 模型实现领先的性能，提供广泛的自定义能力，包括快速扩展支持和直观的部署流程，满足企业的各种需求。
- **[Fireworks AI](https://lobechat.com/discover/provider/fireworksai)**: Fireworks AI 是一家领先的高级语言模型服务商，专注于功能调用和多模态处理。其最新模型 Firefunction V2 基于 Llama-3，优化用于函数调用、对话及指令跟随。视觉语言模型 FireLLaVA-13B 支持图像和文本混合输入。其他 notable 模型包括 Llama 系列和 Mixtral 系列，提供高效的多语言指令跟随与生成支持。
- **[Groq](https://lobechat.com/discover/provider/groq)**: Groq 的 LPU 推理引擎在最新的独立大语言模型（LLM）基准测试中表现卓越，以其惊人的速度和效率重新定义了 AI 解决方案的标准。Groq 是一种即时推理速度的代表，在基于云的部署中展现了良好的性能。
- **[Perplexity](https://lobechat.com/discover/provider/perplexity)**: Perplexity 是一家领先的对话生成模型提供商，提供多种先进的Llama 3.1模型，支持在线和离线应用，特别适用于复杂的自然语言处理任务。
- **[Mistral](https://lobechat.com/discover/provider/mistral)**: Mistral 提供先进的通用、专业和研究型模型，广泛应用于复杂推理、多语言任务、代码生成等领域，通过功能调用接口，用户可以集成自定义功能，实现特定应用。
- **[ModelScope](https://lobechat.com/discover/provider/modelscope)**:
- **[Ai21Labs](https://lobechat.com/discover/provider/ai21)**: AI21 Labs 为企业构建基础模型和人工智能系统，加速生成性人工智能在生产中的应用。
<<<<<<< HEAD
- **[Upstage](https://lobechat.com/discover/provider/upstage)**: Upstage 专注于为各种商业需求开发AI模型，包括 Solar LLM 和文档 AI，旨在实现工作的人造通用智能（AGI）。通过 Chat API 创建简单的对话代理，并支持功能调用、翻译、嵌入以及特定领域应用。
- **[xAI](https://lobechat.com/discover/provider/xai)**: xAI 是一家致力于构建人工智能以加速人类科学发现的公司。我们的使命是推动我们对宇宙的共同理解。
- **[Qwen](https://lobechat.com/discover/provider/qwen)**: 通义千问是阿里云自主研发的超大规模语言模型，具有强大的自然语言理解和生成能力。它可以回答各种问题、创作文字内容、表达观点看法、撰写代码等，在多个领域发挥作用。
- **[Wenxin](https://lobechat.com/discover/provider/wenxin)**: 企业级一站式大模型与AI原生应用开发及服务平台，提供最全面易用的生成式人工智能模型开发、应用开发全流程工具链
=======
- **[Upstage](https://lobechat.com/discover/provider/upstage)**: Upstage 专注于为各种商业需求开发 AI 模型，包括 Solar LLM 和文档 AI，旨在实现工作的人造通用智能（AGI）。通过 Chat API 创建简单的对话代理，并支持功能调用、翻译、嵌入以及特定领域应用。
- **[xAI (Grok)](https://lobechat.com/discover/provider/xai)**: xAI 是一家致力于构建人工智能以加速人类科学发现的公司。我们的使命是推动我们对宇宙的共同理解。
- **[Aliyun Bailian](https://lobechat.com/discover/provider/qwen)**: 通义千问是阿里云自主研发的超大规模语言模型，具有强大的自然语言理解和生成能力。它可以回答各种问题、创作文字内容、表达观点看法、撰写代码等，在多个领域发挥作用。
- **[Wenxin](https://lobechat.com/discover/provider/wenxin)**: 企业级一站式大模型与 AI 原生应用开发及服务平台，提供最全面易用的生成式人工智能模型开发、应用开发全流程工具链
>>>>>>> 2778eca8
- **[Hunyuan](https://lobechat.com/discover/provider/hunyuan)**: 由腾讯研发的大语言模型，具备强大的中文创作能力，复杂语境下的逻辑推理能力，以及可靠的任务执行能力
- **[ZhiPu](https://lobechat.com/discover/provider/zhipu)**: 智谱 AI 提供多模态与语言模型的开放平台，支持广泛的AI应用场景，包括文本处理、图像理解与编程辅助等。
- **[SiliconCloud](https://lobechat.com/discover/provider/siliconcloud)**: SiliconCloud，基于优秀开源基础模型的高性价比 GenAI 云服务
- **[01.AI](https://lobechat.com/discover/provider/zeroone)**: 零一万物致力于推动以人为本的AI 2.0技术革命，旨在通过大语言模型创造巨大的经济和社会价值，并开创新的AI生态与商业模式。
- **[Spark](https://lobechat.com/discover/provider/spark)**: 科大讯飞星火大模型提供多领域、多语言的强大 AI 能力，利用先进的自然语言处理技术，构建适用于智能硬件、智慧医疗、智慧金融等多种垂直场景的创新应用。
- **[SenseNova](https://lobechat.com/discover/provider/sensenova)**: 商汤日日新，依托商汤大装置的强大的基础支撑，提供高效易用的全栈大模型服务。
- **[Stepfun](https://lobechat.com/discover/provider/stepfun)**: 阶级星辰大模型具备行业领先的多模态及复杂推理能力，支持超长文本理解和强大的自主调度搜索引擎功能。
- **[Moonshot](https://lobechat.com/discover/provider/moonshot)**: Moonshot 是由北京月之暗面科技有限公司推出的开源平台，提供多种自然语言处理模型，应用领域广泛，包括但不限于内容创作、学术研究、智能推荐、医疗诊断等，支持长文本处理和复杂生成任务。
- **[Baichuan](https://lobechat.com/discover/provider/baichuan)**: 百川智能是一家专注于人工智能大模型研发的公司，其模型在国内知识百科、长文本处理和生成创作等中文任务上表现卓越，超越了国外主流模型。百川智能还具备行业领先的多模态能力，在多项权威评测中表现优异。其模型包括 Baichuan 4、Baichuan 3 Turbo 和 Baichuan 3 Turbo 128k 等，分别针对不同应用场景进行优化，提供高性价比的解决方案。
- **[Minimax](https://lobechat.com/discover/provider/minimax)**: MiniMax 是 2021 年成立的通用人工智能科技公司，致力于与用户共创智能。MiniMax 自主研发了不同模态的通用大模型，其中包括万亿参数的 MoE 文本大模型、语音大模型以及图像大模型。并推出了海螺 AI 等应用。
- **[InternLM](https://lobechat.com/discover/provider/internlm)**: 致力于大模型研究与开发工具链的开源组织。为所有 AI 开发者提供高效、易用的开源平台，让最前沿的大模型与算法技术触手可及
- **[Higress](https://lobechat.com/discover/provider/higress)**: Higress 是一款云原生 API 网关，在阿里内部为解决 Tengine reload 对长连接业务有损，以及 gRPC/Dubbo 负载均衡能力不足而诞生。
- **[Gitee AI](https://lobechat.com/discover/provider/giteeai)**: Gitee AI 的 Serverless API 为 AI 开发者提供开箱即用的大模型推理 API 服务。
- **[Taichu](https://lobechat.com/discover/provider/taichu)**: 中科院自动化研究所和武汉人工智能研究院推出新一代多模态大模型，支持多轮问答、文本创作、图像生成、3D理解、信号分析等全面问答任务，拥有更强的认知、理解、创作能力，带来全新互动体验。
- **[360 AI](https://lobechat.com/discover/provider/ai360)**: 360 AI 是 360 公司推出的 AI 模型和服务平台，提供多种先进的自然语言处理模型，包括 360GPT2 Pro、360GPT Pro、360GPT Turbo 和 360GPT Turbo Responsibility 8K。这些模型结合了大规模参数和多模态能力，广泛应用于文本生成、语义理解、对话系统与代码生成等领域。通过灵活的定价策略，360 AI 满足多样化用户需求，支持开发者集成，推动智能化应用的革新和发展。
- **[Search1API](https://lobechat.com/discover/provider/search1api)**: Search1API 提供可根据需要自行联网的 DeepSeek 系列模型的访问，包括标准版和快速版本，支持多种参数规模的模型选择。
- **[InfiniAI](https://lobechat.com/discover/provider/infiniai)**: 为应用开发者提供高性能、易上手、安全可靠的大模型服务，覆盖从大模型开发到大模型服务化部署的全流程。
- **[Qiniu](https://lobechat.com/discover/provider/qiniu)**: 七牛作为老牌云服务厂商，提供高性价比稳定的实时、批量 AI 推理服务，简单易用。

</details>

> 📊 Total providers: [<kbd>**42**</kbd>](https://lobechat.com/discover/providers)

 <!-- PROVIDER LIST -->

同时，我们也在计划支持更多的模型服务商，以进一步丰富我们的服务商库。如果你希望让 LobeChat 支持你喜爱的服务商，欢迎加入我们的 [💬 社区讨论](https://github.com/lobehub/lobe-chat/discussions/6157)。

<div align="right">

[![][back-to-top]](#readme-top)

</div>

[![][image-feat-local]][docs-feat-local]

### `6` [支持本地大语言模型 (LLM)][docs-feat-local]

为了满足特定用户的需求，LobeChat 还基于 [Ollama](https://ollama.ai) 支持了本地模型的使用，让用户能够更灵活地使用自己的或第三方的模型。

> \[!TIP]
>
> 查阅 [📘 在 LobeChat 中使用 Ollama][docs-usage-ollama] 获得更多信息

<div align="right">

[![][back-to-top]](#readme-top)

</div>

[![][image-feat-vision]][docs-feat-vision]

### `7` [模型视觉识别 (Model Visual)][docs-feat-vision]

LobeChat 已经支持 OpenAI 最新的 [`gpt-4-vision`](https://platform.openai.com/docs/guides/vision) 支持视觉识别的模型，这是一个具备视觉识别能力的多模态应用。
用户可以轻松上传图片或者拖拽图片到对话框中，助手将能够识别图片内容，并在此基础上进行智能对话，构建更智能、更多元化的聊天场景。

这一特性打开了新的互动方式，使得交流不再局限于文字，而是可以涵盖丰富的视觉元素。无论是日常使用中的图片分享，还是在特定行业内的图像解读，助手都能提供出色的对话体验。

<div align="right">

[![][back-to-top]](#readme-top)

</div>

[![][image-feat-tts]][docs-feat-tts]

### `8` [TTS & STT 语音会话][docs-feat-tts]

LobeChat 支持文字转语音（Text-to-Speech，TTS）和语音转文字（Speech-to-Text，STT）技术，这使得我们的应用能够将文本信息转化为清晰的语音输出，用户可以像与真人交谈一样与我们的对话助手进行交流。
用户可以从多种声音中选择，给助手搭配合适的音源。 同时，对于那些倾向于听觉学习或者想要在忙碌中获取信息的用户来说，TTS 提供了一个极佳的解决方案。

在 LobeChat 中，我们精心挑选了一系列高品质的声音选项 (OpenAI Audio, Microsoft Edge Speech)，以满足不同地域和文化背景用户的需求。用户可以根据个人喜好或者特定场景来选择合适的语音，从而获得个性化的交流体验。

<div align="right">

[![][back-to-top]](#readme-top)

</div>

[![][image-feat-t2i]][docs-feat-t2i]

### `9` [Text to Image 文生图][docs-feat-t2i]

支持最新的文本到图片生成技术，LobeChat 现在能够让用户在与助手对话中直接调用文生图工具进行创作。
通过利用 [`DALL-E 3`](https://openai.com/dall-e-3)、[`MidJourney`](https://www.midjourney.com/) 和 [`Pollinations`](https://pollinations.ai/) 等 AI 工具的能力， 助手们现在可以将你的想法转化为图像。
同时可以更私密和沉浸式地完成你的创作过程。

<div align="right">

[![][back-to-top]](#readme-top)

</div>

[![][image-feat-plugin]][docs-feat-plugin]

### `10` [插件系统 (Tools Calling)][docs-feat-plugin]

LobeChat 的插件生态系统是其核心功能的重要扩展，它极大地增强了 ChatGPT 的实用性和灵活性。

<video controls src="https://github.com/lobehub/lobe-chat/assets/28616219/f29475a3-f346-4196-a435-41a6373ab9e2" muted="false"></video>

通过利用插件，ChatGPT 能够实现实时信息的获取和处理，例如自动获取最新新闻头条，为用户提供即时且相关的资讯。

此外，这些插件不仅局限于新闻聚合，还可以扩展到其他实用的功能，如快速检索文档、生成图象、获取电商平台数据，以及其他各式各样的第三方服务。

> 通过文档了解更多 [📘 插件使用][docs-usage-plugin]

<!-- PLUGIN LIST --> 

| 最近新增                                                                                                                  | 描述                                               |
| --------------------------------------------------------------------------------------------------------------------- | ------------------------------------------------ |
| [PortfolioMeta](https://lobechat.com/discover/plugin/StockData)<br/><sup>By **portfoliometa** on **2025-05-27**</sup> | 分析股票并获取全面的实时投资数据和分析。<br/>`股票`                    |
| [网页](https://lobechat.com/discover/plugin/web)<br/><sup>By **Proghit** on **2025-01-24**</sup>                        | 智能网页搜索，读取和分析页面，以提供来自Google结果的全面答案。<br/>`网页` `搜索` |
| [必应网页搜索](https://lobechat.com/discover/plugin/Bingsearch-identifier)<br/><sup>By **FineHow** on **2024-12-22**</sup>  | 通过BingApi搜索互联网上的信息<br/>`bingsearch`              |
| [谷歌自定义搜索引擎](https://lobechat.com/discover/plugin/google-cse)<br/><sup>By **vsnthdev** on **2024-12-02**</sup>         | 通过他们的官方自定义搜索引擎API搜索谷歌。<br/>`网络` `搜索`             |

> 📊 Total plugins: [<kbd>**43**</kbd>](https://lobechat.com/discover/plugins)

 <!-- PLUGIN LIST -->

<div align="right">

[![][back-to-top]](#readme-top)

</div>

[![][image-feat-agent]][docs-feat-agent]

### `11` [助手市场 (GPTs)][docs-feat-agent]

在 LobeChat 的助手市场中，创作者们可以发现一个充满活力和创新的社区，它汇聚了众多精心设计的助手，这些助手不仅在工作场景中发挥着重要作用，也在学习过程中提供了极大的便利。
我们的市场不仅是一个展示平台，更是一个协作的空间。在这里，每个人都可以贡献自己的智慧，分享个人开发的助手。

> \[!TIP]
>
> 通过 [🤖/🏪 提交助手][submit-agents-link] ，你可以轻松地将你的助手作品提交到我们的平台。我们特别强调的是，LobeChat 建立了一套精密的自动化国际化（i18n）工作流程， 它的强大之处在于能够无缝地将你的助手转化为多种语言版本。
> 这意味着，不论你的用户使用何种语言，他们都能无障碍地体验到你的助手。

> \[!IMPORTANT]
>
> 我欢迎所有用户加入这个不断成长的生态系统，共同参与到助手的迭代与优化中来。共同创造出更多有趣、实用且具有创新性的助手，进一步丰富助手的多样性和实用性。

<!-- AGENT LIST --> 

| 最近新增                                                                                                                                                                     | 描述                                                       |
| ------------------------------------------------------------------------------------------------------------------------------------------------------------------------ | -------------------------------------------------------- |
| [学术论文综述专家](https://lobechat.com/discover/assistant/academic-paper-overview)<br/><sup>By **[arvinxx](https://github.com/arvinxx)** on **2025-03-11**</sup>                | 擅长高质量文献检索与分析的学术研究助手<br/>`学术研究` `文献检索` `数据分析` `信息提取` `咨询` |
| [Cron 表达式助手](https://lobechat.com/discover/assistant/crontab-generate)<br/><sup>By **[edgesider](https://github.com/edgesider)** on **2025-02-17**</sup>                 | Crontab表达式生成<br/>`crontab` `时间表达` `触发时间` `生成器` `技术辅助`    |
| [小智法语翻译助手](https://lobechat.com/discover/assistant/xiao-zhi-french-translation-asst-v-1)<br/><sup>By **[WeR-Best](https://github.com/WeR-Best)** on **2025-02-10**</sup> | 友好、专业、富有同理心的法语翻译AI助手<br/>`ai助手` `法语翻译` `跨文化交流` `创造力`     |
| [投资小助手](https://lobechat.com/discover/assistant/graham-investmentassi)<br/><sup>By **[farsightlin](https://github.com/farsightlin)** on **2025-02-06**</sup>             | 帮助用户计算估值所需的一些数据<br/>`投资` `估值` `财务分析` `计算器`               |

> 📊 Total agents: [<kbd>**488**</kbd> ](https://lobechat.com/discover/assistants)

 <!-- AGENT LIST -->

<div align="right">

[![][back-to-top]](#readme-top)

</div>

[![][image-feat-database]][docs-feat-database]

### `12` [支持本地 / 远程数据库][docs-feat-database]

LobeChat 支持同时使用服务端数据库和本地数据库。根据您的需求，您可以选择合适的部署方案：

- 本地数据库：适合希望对数据有更多掌控感和隐私保护的用户。LobeChat 采用了 CRDT (Conflict-Free Replicated Data Type) 技术，实现了多端同步功能。这是一项实验性功能，旨在提供无缝的数据同步体验。
- 服务端数据库：适合希望更便捷使用体验的用户。LobeChat 支持 PostgreSQL 作为服务端数据库。关于如何配置服务端数据库的详细文档，请前往 [配置服务端数据库](https://lobehub.com/zh/docs/self-hosting/advanced/server-database)。

无论您选择哪种数据库，LobeChat 都能为您提供卓越的用户体验。

<div align="right">

[![][back-to-top]](#readme-top)

</div>

[![][image-feat-auth]][docs-feat-auth]

### `13` [支持多用户管理][docs-feat-auth]

LobeChat 支持多用户管理，提供了两种主要的用户认证和管理方案，以满足不同需求：

- **next-auth**：LobeChat 集成了 `next-auth`，一个灵活且强大的身份验证库，支持多种身份验证方式，包括 OAuth、邮件登录、凭证登录等。通过 `next-auth`，您可以轻松实现用户的注册、登录、会话管理以及社交登录等功能，确保用户数据的安全性和隐私性。

- [**Clerk**](https://go.clerk.com/exgqLG0)：对于需要更高级用户管理功能的用户，LobeChat 还支持 `Clerk`，一个现代化的用户管理平台。`Clerk` 提供了更丰富的功能，如多因素认证 (MFA)、白名单、用户管理、登录活动监控等。通过 `Clerk`，您可以获得更高的安全性和灵活性，轻松应对生产级的用户管理需求。

您可以根据自己的需求，选择合适的用户管理方案。

<div align="right">

[![][back-to-top]](#readme-top)

</div>

[![][image-feat-pwa]][docs-feat-pwa]

### `14` [渐进式 Web 应用 (PWA)][docs-feat-pwa]

我们深知在当今多设备环境下为用户提供无缝体验的重要性。为此，我们采用了渐进式 Web 应用 [PWA](https://support.google.com/chrome/answer/9658361) 技术，
这是一种能够将网页应用提升至接近原生应用体验的现代 Web 技术。通过 PWA，LobeChat 能够在桌面和移动设备上提供高度优化的用户体验，同时保持轻量级和高性能的特点。
在视觉和感觉上，我们也经过精心设计，以确保它的界面与原生应用无差别，提供流畅的动画、响应式布局和适配不同设备的屏幕分辨率。

> \[!NOTE]
>
> 若您未熟悉 PWA 的安装过程，您可以按照以下步骤将 LobeChat 添加为您的桌面应用（也适用于移动设备）：
>
> - 在电脑上运行 Chrome 或 Edge 浏览器 .
> - 访问 LobeChat 网页 .
> - 在地址栏的右上角，单击 <kbd>安装</kbd> 图标 .
> - 根据屏幕上的指示完成 PWA 的安装 .

<div align="right">

[![][back-to-top]](#readme-top)

</div>

[![][image-feat-mobile]][docs-feat-mobile]

### `15` [移动设备适配][docs-feat-mobile]

针对移动设备进行了一系列的优化设计，以提升用户的移动体验。目前，我们正在对移动端的用户体验进行版本迭代，以实现更加流畅和直观的交互。如果您有任何建议或想法，我们非常欢迎您通过 GitHub Issues 或者 Pull Requests 提供反馈。

<div align="right">

[![][back-to-top]](#readme-top)

</div>

[![][image-feat-theme]][docs-feat-theme]

### `16` [自定义主题][docs-feat-theme]

作为设计工程师出身，LobeChat 在界面设计上充分考虑用户的个性化体验，因此引入了灵活多变的主题模式，其中包括日间的亮色模式和夜间的深色模式。
除了主题模式的切换，还提供了一系列的颜色定制选项，允许用户根据自己的喜好来调整应用的主题色彩。无论是想要沉稳的深蓝，还是希望活泼的桃粉，或者是专业的灰白，用户都能够在 LobeChat 中找到匹配自己风格的颜色选择。

> \[!TIP]
>
> 默认配置能够智能地识别用户系统的颜色模式，自动进行主题切换，以确保应用界面与操作系统保持一致的视觉体验。对于喜欢手动调控细节的用户，LobeChat 同样提供了直观的设置选项，针对聊天场景也提供了对话气泡模式和文档模式的选择。

<div align="right">

[![][back-to-top]](#readme-top)

</div>

### `*` 更多特性

除了上述功能特性以外，LobeChat 所具有的设计和技术能力将为你带来更多使用保障：

- [x] 💎 **精致 UI 设计**：经过精心设计的界面，具有优雅的外观和流畅的交互效果，支持亮暗色主题，适配移动端。支持 PWA，提供更加接近原生应用的体验。
- [x] 🗣️ **流畅的对话体验**：流式响应带来流畅的对话体验，并且支持完整的 Markdown 渲染，包括代码高亮、LaTex 公式、Mermaid 流程图等。
- [x] 💨 **快速部署**：使用 Vercel 平台或者我们的 Docker 镜像，只需点击一键部署按钮，即可在 1 分钟内完成部署，无需复杂的配置过程。
- [x] 🔒 **隐私安全**：所有数据保存在用户浏览器本地，保证用户的隐私安全。
- [x] 🌐 **自定义域名**：如果用户拥有自己的域名，可以将其绑定到平台上，方便在任何地方快速访问对话助手。

> ✨ 随着产品迭代持续更新，我们将会带来更多更多令人激动的功能！

---

> \[!NOTE]
>
> 你可以在 Projects 中找到我们后续的 [Roadmap][github-project-link] 计划

<div align="right">

[![][back-to-top]](#readme-top)

</div>

## ⚡️ 性能测试

> \[!NOTE]
>
> 完整测试报告可见 [📘 Lighthouse 性能测试][docs-lighthouse]

|                    Desktop                    |                    Mobile                    |
| :-------------------------------------------: | :------------------------------------------: |
|               ![][chat-desktop]               |               ![][chat-mobile]               |
| [📑 Lighthouse 测试报告][chat-desktop-report] | [📑 Lighthouse 测试报告][chat-mobile-report] |

<div align="right">

[![][back-to-top]](#readme-top)

</div>

## 🛳 开箱即用

LobeChat 提供了 Vercel 的 自托管版本 和 [Docker 镜像][docker-release-link]，这使你可以在几分钟内构建自己的聊天机器人，无需任何基础知识。

> \[!TIP]
>
> 完整教程请查阅 [📘 构建属于自己的 Lobe Chat][docs-self-hosting]

### `A` 使用 Vercel、Zeabur 、Sealos 或 阿里云计算巢 部署

如果想在 Vercel 、 Zeabur 或 阿里云 上部署该服务，可以按照以下步骤进行操作：

- 准备好你的 [OpenAI API Key](https://platform.openai.com/account/api-keys) 。
- 点击下方按钮开始部署： 直接使用 GitHub 账号登录即可，记得在环境变量页填入 `OPENAI_API_KEY` （必填） and `ACCESS_CODE`（推荐）；
- 部署完毕后，即可开始使用；
- 绑定自定义域名（可选）：Vercel 分配的域名 DNS 在某些区域被污染了，绑定自定义域名即可直连。目前 Zeabur 提供的域名还未被污染，大多数地区都可以直连。

<div align="center">

|            使用 Vercel 部署             |                      使用 Zeabur 部署                       |                      使用 Sealos 部署                       |                           使用阿里云计算巢部署                            |
| :-------------------------------------: | :---------------------------------------------------------: | :---------------------------------------------------------: | :-----------------------------------------------------------------------: |
| [![][deploy-button-image]][deploy-link] | [![][deploy-on-zeabur-button-image]][deploy-on-zeabur-link] | [![][deploy-on-sealos-button-image]][deploy-on-sealos-link] | [![][deploy-on-alibaba-cloud-button-image]][deploy-on-alibaba-cloud-link] |

</div>

#### Fork 之后

在 Fork 后，请只保留 "upstream sync" Action 并在你 fork 的 GitHub Repo 中禁用其他 Action。

#### 保持更新

如果你根据 README 中的一键部署步骤部署了自己的项目，你可能会发现总是被提示 “有可用更新”。这是因为 Vercel 默认为你创建新项目而非 fork 本项目，这将导致无法准确检测更新。

> \[!TIP]
>
> 我们建议按照 [📘 自动同步更新][docs-upstream-sync] 步骤重新部署。

<br/>

### `B` 使用 Docker 部署

[![][docker-release-shield]][docker-release-link]
[![][docker-size-shield]][docker-size-link]
[![][docker-pulls-shield]][docker-pulls-link]

We provide a Docker image for deploying the LobeChat service on your own private device. Use the following command to start the LobeChat service:

1. create a folder to for storage files

```fish
$ mkdir lobe-chat-db && cd lobe-chat-db
```

2. 启动一键脚本

```fish
bash <(curl -fsSL https://lobe.li/setup.sh) -l zh_CN
```

3. 启动 LobeChat

```fish
docker compose up -d
```

> \[!NOTE]
>
> 有关 Docker 部署的详细说明，详见 [📘 使用 Docker 部署][docs-docker]

<br/>

### 环境变量

本项目提供了一些额外的配置项，使用环境变量进行设置：

| 环境变量            | 类型 | 描述                                                                                                                          | 示例                                                                                                   |
| ------------------- | ---- | ----------------------------------------------------------------------------------------------------------------------------- | ------------------------------------------------------------------------------------------------------ |
| `OPENAI_API_KEY`    | 必选 | 这是你在 OpenAI 账户页面申请的 API 密钥                                                                                       | `sk-xxxxxx...xxxxxx`                                                                                   |
| `OPENAI_PROXY_URL`  | 可选 | 如果你手动配置了 OpenAI 接口代理，可以使用此配置项来覆盖默认的 OpenAI API 请求基础 URL                                        | `https://api.chatanywhere.cn` 或 `https://aihubmix.com/v1`<br/>默认值:<br/>`https://api.openai.com/v1` |
| `ACCESS_CODE`       | 可选 | 添加访问此服务的密码，你可以设置一个长密码以防被爆破，该值用逗号分隔时为密码数组                                              | `awCTe)re_r74` or `rtrt_ewee3@09!` or `code1,code2,code3`                                              |
| `OPENAI_MODEL_LIST` | 可选 | 用来控制模型列表，使用 `+` 增加一个模型，使用 `-` 来隐藏一个模型，使用 `模型名=展示名` 来自定义模型的展示名，用英文逗号隔开。 | `qwen-7b-chat,+glm-6b,-gpt-3.5-turbo`                                                                  |

> \[!NOTE]
>
> 完整环境变量可见 [📘 环境变量][docs-env-var]

<br/>

### 获取 OpenAI API Key

API Key 是使用 LobeChat 进行大语言模型会话的必要信息，本节以 OpenAI 模型服务商为例，简要介绍获取 API Key 的方式。

#### `A` 通过 OpenAI 官方渠道

- 注册一个 [OpenAI 账户](https://platform.openai.com/signup)，你需要使用国际手机号、非大陆邮箱进行注册；
- 注册完毕后，前往 [API Keys](https://platform.openai.com/api-keys) 页面，点击 `Create new secret key` 创建新的 API Key:

| 步骤 1：打开创建窗口                                                                                                                               | 步骤 2：创建 API Key                                                                                                                               | 步骤 3：获取 API Key                                                                                                                               |
| -------------------------------------------------------------------------------------------------------------------------------------------------- | -------------------------------------------------------------------------------------------------------------------------------------------------- | -------------------------------------------------------------------------------------------------------------------------------------------------- |
| <img src="https://github-production-user-asset-6210df.s3.amazonaws.com/28616219/296253192-ff2193dd-f125-4e58-82e8-91bc376c0d68.png" height="200"/> | <img src="https://github-production-user-asset-6210df.s3.amazonaws.com/28616219/296254170-803bacf0-4471-4171-ae79-0eab08d621d1.png" height="200"/> | <img src="https://github-production-user-asset-6210df.s3.amazonaws.com/28616219/296255167-f2745f2b-f083-4ba8-bc78-9b558e0002de.png" height="200"/> |

- 将此 API Key 填写到 LobeChat 的 API Key 配置中，即可开始使用。

> \[!TIP]
>
> 账户注册后，一般有 5 美元的免费额度，但有效期只有三个月。
> 如果你希望长期使用你的 API Key，你需要完成支付的信用卡绑定。由于 OpenAI 只支持外币信用卡，因此你需要找到合适的支付渠道，此处不再详细展开。

<br/>

#### `B` 通过 OpenAI 第三方代理商

如果你发现注册 OpenAI 账户或者绑定外币信用卡比较麻烦，可以考虑借助一些知名的 OpenAI 第三方代理商来获取 API Key，这可以有效降低获取 OpenAI API Key 的门槛。但与此同时，一旦使用三方服务，你可能也需要承担潜在的风险，
请根据你自己的实际情况自行决策。以下是常见的第三方模型代理商列表，供你参考：

|                                                                                                                                                   | 服务商       | 特性说明                                                        | Proxy 代理地址            | 链接                            |
| ------------------------------------------------------------------------------------------------------------------------------------------------- | ------------ | --------------------------------------------------------------- | ------------------------- | ------------------------------- |
| <img src="https://github-production-user-asset-6210df.s3.amazonaws.com/17870709/296272721-c3ac0bf3-e433-4496-89c4-ebdc20689c17.jpg" width="48" /> | **AiHubMix** | 使用 OpenAI 企业接口，全站模型价格为官方 **86 折**（含 GPT-4 ） | `https://aihubmix.com/v1` | [获取](https://lobe.li/XHnZIUP) |

> \[!WARNING]
>
> **免责申明**: 在此推荐的 OpenAI API Key 由第三方代理商提供，所以我们不对 API Key 的 **有效性** 和 **安全性** 负责，请你自行承担购买和使用 API Key 的风险。

> \[!NOTE]
>
> 如果你是模型服务商，并认为自己的服务足够稳定且价格实惠，欢迎联系我们，我们会在自行体验和测试后酌情推荐。

<div align="right">

[![][back-to-top]](#readme-top)

</div>

## 📦 生态系统

| NPM                               | 仓库                                    | 描述                                                                                     | 版本                                      |
| --------------------------------- | --------------------------------------- | ---------------------------------------------------------------------------------------- | ----------------------------------------- |
| [@lobehub/ui][lobe-ui-link]       | [lobehub/lobe-ui][lobe-ui-github]       | 构建 AIGC 网页应用程序而设计的开源 UI 组件库                                             | [![][lobe-ui-shield]][lobe-ui-link]       |
| [@lobehub/icons][lobe-icons-link] | [lobehub/lobe-icons][lobe-icons-github] | 主流 AI / LLM 模型和公司 SVG Logo 与 Icon 合集                                           | [![][lobe-icons-shield]][lobe-icons-link] |
| [@lobehub/tts][lobe-tts-link]     | [lobehub/lobe-tts][lobe-tts-github]     | AI TTS / STT 语音合成 / 识别 React Hooks 库                                              | [![][lobe-tts-shield]][lobe-tts-link]     |
| [@lobehub/lint][lobe-lint-link]   | [lobehub/lobe-lint][lobe-lint-github]   | LobeHub 代码样式规范 ESlint，Stylelint，Commitlint，Prettier，Remark 和 Semantic Release | [![][lobe-lint-shield]][lobe-lint-link]   |

<div align="right">

[![][back-to-top]](#readme-top)

</div>

## 🧩 插件体系

插件提供了扩展 LobeChat [Function Calling][docs-functionc-call] 能力的方法。可以用于引入新的 Function Calling，甚至是新的消息结果渲染方式。如果你对插件开发感兴趣，请在 Wiki 中查阅我们的 [📘 插件开发指引][docs-plugin-dev] 。

- [lobe-chat-plugins][lobe-chat-plugins]：插件索引从该仓库的 index.json 中获取插件列表并显示给用户。
- [chat-plugin-template][chat-plugin-template]：插件开发模版，你可以通过项目模版快速新建插件项目。
- [@lobehub/chat-plugin-sdk][chat-plugin-sdk]：插件 SDK 可帮助您创建出色的 Lobe Chat 插件。
- [@lobehub/chat-plugins-gateway][chat-plugins-gateway]：插件网关是一个后端服务，作为 LobeChat 插件的网关。我们使用 Vercel 部署此服务。主要的 API POST /api/v1/runner 被部署为 Edge Function。

> \[!NOTE]
>
> 插件系统目前正在进行重大开发。您可以在以下 Issues 中了解更多信息:
>
> - [x] [**插件一期**](https://github.com/lobehub/lobe-chat/issues/73): 实现插件与主体分离，将插件拆分为独立仓库维护，并实现插件的动态加载
> - [x] [**插件二期**](https://github.com/lobehub/lobe-chat/issues/97): 插件的安全性与使用的稳定性，更加精准地呈现异常状态，插件架构的可维护性与开发者友好
> - [x] [**插件三期**](https://github.com/lobehub/lobe-chat/issues/149)：更高阶与完善的自定义能力，支持插件鉴权与示例

<div align="right">

[![][back-to-top]](#readme-top)

</div>

## ⌨️ 本地开发

可以使用 GitHub Codespaces 进行在线开发：

[![][codespaces-shield]][codespaces-link]

或者使用以下命令进行本地开发：

```fish
$ git clone https://github.com/lobehub/lobe-chat.git
$ cd lobe-chat
$ pnpm install
$ pnpm run dev
```

如果你希望了解更多详情，欢迎可以查阅我们的 [📘 开发指南][docs-dev-guide]

<div align="right">

[![][back-to-top]](#readme-top)

</div>

## 🤝 参与贡献

我们非常欢迎各种形式的贡献。如果你对贡献代码感兴趣，可以查看我们的 GitHub [Issues][github-issues-link] 和 [Projects][github-project-link]，大展身手，向我们展示你的奇思妙想。

> \[!TIP]
>
> 我们希望创建一个技术分享型社区，一个可以促进知识共享、想法交流，激发彼此鼓励和协作的环境。
> 同时欢迎联系我们提供产品功能和使用体验反馈，帮助我们将 LobeChat 建设得更好。
>
> **组织维护者:** [@arvinxx](https://github.com/arvinxx) [@canisminor1990](https://github.com/canisminor1990)

[![][pr-welcome-shield]][pr-welcome-link]
[![][submit-agents-shield]][submit-agents-link]
[![][submit-plugin-shield]][submit-plugin-link]

<a href="https://github.com/lobehub/lobe-chat/graphs/contributors" target="_blank">
  <table>
    <tr>
      <th colspan="2">
        <br><img src="https://contrib.rocks/image?repo=lobehub/lobe-chat"><br><br>
      </th>
    </tr>
    <tr>
      <td>
        <picture>
          <source media="(prefers-color-scheme: dark)" srcset="https://next.ossinsight.io/widgets/official/compose-org-active-contributors/thumbnail.png?activity=active&period=past_28_days&owner_id=131470832&repo_ids=643445235&image_size=2x3&color_scheme=dark">
          <img src="https://next.ossinsight.io/widgets/official/compose-org-active-contributors/thumbnail.png?activity=active&period=past_28_days&owner_id=131470832&repo_ids=643445235&image_size=2x3&color_scheme=light">
        </picture>
      </td>
      <td rowspan="2">
        <picture>
          <source media="(prefers-color-scheme: dark)" srcset="https://next.ossinsight.io/widgets/official/compose-org-participants-growth/thumbnail.png?activity=active&period=past_28_days&owner_id=131470832&repo_ids=643445235&image_size=4x7&color_scheme=dark">
          <img src="https://next.ossinsight.io/widgets/official/compose-org-participants-growth/thumbnail.png?activity=active&period=past_28_days&owner_id=131470832&repo_ids=643445235&image_size=4x7&color_scheme=light">
        </picture>
      </td>
    </tr>
    <tr>
      <td>
        <picture>
          <source media="(prefers-color-scheme: dark)" srcset="https://next.ossinsight.io/widgets/official/compose-org-active-contributors/thumbnail.png?activity=new&period=past_28_days&owner_id=131470832&repo_ids=643445235&image_size=2x3&color_scheme=dark">
          <img src="https://next.ossinsight.io/widgets/official/compose-org-active-contributors/thumbnail.png?activity=new&period=past_28_days&owner_id=131470832&repo_ids=643445235&image_size=2x3&color_scheme=light">
        </picture>
      </td>
    </tr>
  </table>
</a>

<div align="right">

[![][back-to-top]](#readme-top)

</div>

## ❤ 社区赞助

每一分支持都珍贵无比，汇聚成我们支持的璀璨银河！你就像一颗划破夜空的流星，瞬间点亮我们前行的道路。感谢你对我们的信任 —— 你的支持笔就像星辰导航，一次又一次地为项目指明前进的光芒。

<a href="https://opencollective.com/lobehub" target="_blank">
  <picture>
    <source media="(prefers-color-scheme: dark)" srcset="https://github.com/lobehub/.github/blob/main/static/sponsor-dark.png?raw=true">
    <img  src="https://github.com/lobehub/.github/blob/main/static/sponsor-light.png?raw=true">
  </picture>
</a>

<div align="right">

[![][back-to-top]](#readme-top)

</div>

## 🔗 更多工具

- **[🅰️ Lobe SD Theme][lobe-theme]:** Stable Diffusion WebUI 的现代主题，精致的界面设计，高度可定制的 UI，以及提高效率的功能。
- **[⛵️ Lobe Midjourney WebUI][lobe-midjourney-webui]:** Midjourney WebUI, 能够根据文本提示快速生成丰富多样的图像，激发创造力，增强对话交流。
- **[🌏 Lobe i18n][lobe-i18n]:** Lobe i18n 是一个由 ChatGPT 驱动的 i18n（国际化）翻译过程的自动化工具。它支持自动分割大文件、增量更新，以及为 OpenAI 模型、API 代理和温度提供定制选项的功能。
- **[💌 Lobe Commit][lobe-commit]:** Lobe Commit 是一个 CLI 工具，它利用 Langchain/ChatGPT 生成基于 Gitmoji 的提交消息。

<div align="right">

[![][back-to-top]](#readme-top)

</div>

---

<details><summary><h4>📝 License</h4></summary>

[![][fossa-license-shield]][fossa-license-link]

</details>

Copyright © 2025 [LobeHub][profile-link]. <br />
This project is [Apache 2.0](./LICENSE) licensed.

<!-- LINK GROUP -->

[back-to-top]: https://img.shields.io/badge/-BACK_TO_TOP-151515?style=flat-square
[blog]: https://lobehub.com/zh/blog
[changelog]: https://lobehub.com/changelog
[chat-desktop]: https://raw.githubusercontent.com/lobehub/lobe-chat/lighthouse/lighthouse/chat/desktop/pagespeed.svg
[chat-desktop-report]: https://lobehub.github.io/lobe-chat/lighthouse/chat/desktop/lobechat_com_chat.html
[chat-mobile]: https://raw.githubusercontent.com/lobehub/lobe-chat/lighthouse/lighthouse/chat/mobile/pagespeed.svg
[chat-mobile-report]: https://lobehub.github.io/lobe-chat/lighthouse/chat/mobile/lobechat_com_chat.html
[chat-plugin-sdk]: https://github.com/lobehub/chat-plugin-sdk
[chat-plugin-template]: https://github.com/lobehub/chat-plugin-template
[chat-plugins-gateway]: https://github.com/lobehub/chat-plugins-gateway
[codecov-link]: https://codecov.io/gh/lobehub/lobe-chat
[codecov-shield]: https://img.shields.io/codecov/c/github/lobehub/lobe-chat?labelColor=black&style=flat-square&logo=codecov&logoColor=white
[codespaces-link]: https://codespaces.new/lobehub/lobe-chat
[codespaces-shield]: https://github.com/codespaces/badge.svg
[deploy-button-image]: https://vercel.com/button
[deploy-link]: https://vercel.com/new/clone?repository-url=https%3A%2F%2Fgithub.com%2Flobehub%2Flobe-chat&env=OPENAI_API_KEY,ACCESS_CODE&envDescription=Find%20your%20OpenAI%20API%20Key%20by%20click%20the%20right%20Learn%20More%20button.%20%7C%20Access%20Code%20can%20protect%20your%20website&envLink=https%3A%2F%2Fplatform.openai.com%2Faccount%2Fapi-keys&project-name=lobe-chat&repository-name=lobe-chat
[deploy-on-alibaba-cloud-button-image]: https://service-info-public.oss-cn-hangzhou.aliyuncs.com/computenest-en.svg
[deploy-on-alibaba-cloud-link]: https://computenest.console.aliyun.com/service/instance/create/default?type=user&ServiceName=LobeChat%E7%A4%BE%E5%8C%BA%E7%89%88
[deploy-on-sealos-button-image]: https://raw.githubusercontent.com/labring-actions/templates/main/Deploy-on-Sealos.svg
[deploy-on-sealos-link]: https://template.hzh.sealos.run/deploy?templateName=lobe-chat-db
[deploy-on-zeabur-button-image]: https://zeabur.com/button.svg
[deploy-on-zeabur-link]: https://zeabur.com/templates/VZGGTI
[discord-link]: https://discord.gg/AYFPHvv2jT
[discord-shield]: https://img.shields.io/discord/1127171173982154893?color=5865F2&label=discord&labelColor=black&logo=discord&logoColor=white&style=flat-square
[discord-shield-badge]: https://img.shields.io/discord/1127171173982154893?color=5865F2&label=discord&labelColor=black&logo=discord&logoColor=white&style=for-the-badge
[docker-pulls-link]: https://hub.docker.com/r/lobehub/lobe-chat-database
[docker-pulls-shield]: https://img.shields.io/docker/pulls/lobehub/lobe-chat?color=45cc11&labelColor=black&style=flat-square&sort=semver
[docker-release-link]: https://hub.docker.com/r/lobehub/lobe-chat-database
[docker-release-shield]: https://img.shields.io/docker/v/lobehub/lobe-chat-database?color=369eff&label=docker&labelColor=black&logo=docker&logoColor=white&style=flat-square&sort=semver
[docker-size-link]: https://hub.docker.com/r/lobehub/lobe-chat-database
[docker-size-shield]: https://img.shields.io/docker/image-size/lobehub/lobe-chat-database?color=369eff&labelColor=black&style=flat-square&sort=semver
[docs]: https://lobehub.com/zh/docs/usage/start
[docs-dev-guide]: https://github.com/lobehub/lobe-chat/wiki/index
[docs-docker]: https://lobehub.com/zh/docs/self-hosting/server-database/docker-compose
[docs-env-var]: https://lobehub.com/docs/self-hosting/environment-variables
[docs-feat-agent]: https://lobehub.com/docs/usage/features/agent-market
[docs-feat-artifacts]: https://lobehub.com/docs/usage/features/artifacts
[docs-feat-auth]: https://lobehub.com/docs/usage/features/auth
[docs-feat-branch]: https://lobehub.com/docs/usage/features/branching-conversations
[docs-feat-cot]: https://lobehub.com/docs/usage/features/cot
[docs-feat-database]: https://lobehub.com/docs/usage/features/database
[docs-feat-knowledgebase]: https://lobehub.com/blog/knowledge-base
[docs-feat-local]: https://lobehub.com/docs/usage/features/local-llm
[docs-feat-mobile]: https://lobehub.com/docs/usage/features/mobile
[docs-feat-plugin]: https://lobehub.com/docs/usage/features/plugin-system
[docs-feat-provider]: https://lobehub.com/docs/usage/features/multi-ai-providers
[docs-feat-pwa]: https://lobehub.com/docs/usage/features/pwa
[docs-feat-t2i]: https://lobehub.com/docs/usage/features/text-to-image
[docs-feat-theme]: https://lobehub.com/docs/usage/features/theme
[docs-feat-tts]: https://lobehub.com/docs/usage/features/tts
[docs-feat-vision]: https://lobehub.com/docs/usage/features/vision
[docs-functionc-call]: https://lobehub.com/zh/blog/openai-function-call
[docs-lighthouse]: https://github.com/lobehub/lobe-chat/wiki/Lighthouse.zh-CN
[docs-plugin-dev]: https://lobehub.com/docs/usage/plugins/development
[docs-self-hosting]: https://lobehub.com/docs/self-hosting/start
[docs-upstream-sync]: https://lobehub.com/docs/self-hosting/advanced/upstream-sync
[docs-usage-ollama]: https://lobehub.com/docs/usage/providers/ollama
[docs-usage-plugin]: https://lobehub.com/docs/usage/plugins/basic
[fossa-license-link]: https://app.fossa.com/projects/git%2Bgithub.com%2Flobehub%2Flobe-chat
[fossa-license-shield]: https://app.fossa.com/api/projects/git%2Bgithub.com%2Flobehub%2Flobe-chat.svg?type=large
[github-action-release-link]: https://github.com/lobehub/lobe-chat/actions/workflows/release.yml
[github-action-release-shield]: https://img.shields.io/github/actions/workflow/status/lobehub/lobe-chat/release.yml?label=release&labelColor=black&logo=githubactions&logoColor=white&style=flat-square
[github-action-test-link]: https://github.com/lobehub/lobe-chat/actions/workflows/test.yml
[github-action-test-shield]: https://img.shields.io/github/actions/workflow/status/lobehub/lobe-chat/test.yml?label=test&labelColor=black&logo=githubactions&logoColor=white&style=flat-square
[github-contributors-link]: https://github.com/lobehub/lobe-chat/graphs/contributors
[github-contributors-shield]: https://img.shields.io/github/contributors/lobehub/lobe-chat?color=c4f042&labelColor=black&style=flat-square
[github-forks-link]: https://github.com/lobehub/lobe-chat/network/members
[github-forks-shield]: https://img.shields.io/github/forks/lobehub/lobe-chat?color=8ae8ff&labelColor=black&style=flat-square
[github-hello-shield]: https://abroad.hellogithub.com/v1/widgets/recommend.svg?rid=39701baf5a734cb894ec812248a5655a&claim_uid=HxYvFN34htJzGCD&theme=dark&theme=neutral&theme=dark&theme=neutral
[github-hello-url]: https://hellogithub.com/repository/39701baf5a734cb894ec812248a5655a
[github-issues-link]: https://github.com/lobehub/lobe-chat/issues
[github-issues-shield]: https://img.shields.io/github/issues/lobehub/lobe-chat?color=ff80eb&labelColor=black&style=flat-square
[github-license-link]: https://github.com/lobehub/lobe-chat/blob/main/LICENSE
[github-license-shield]: https://img.shields.io/badge/license-apache%202.0-white?labelColor=black&style=flat-square
[github-project-link]: https://github.com/lobehub/lobe-chat/projects
[github-release-link]: https://github.com/lobehub/lobe-chat/releases
[github-release-shield]: https://img.shields.io/github/v/release/lobehub/lobe-chat?color=369eff&labelColor=black&logo=github&style=flat-square
[github-releasedate-link]: https://github.com/lobehub/lobe-chat/releases
[github-releasedate-shield]: https://img.shields.io/github/release-date/lobehub/lobe-chat?labelColor=black&style=flat-square
[github-stars-link]: https://github.com/lobehub/lobe-chat/network/stargazers
[github-stars-shield]: https://img.shields.io/github/stars/lobehub/lobe-chat?color=ffcb47&labelColor=black&style=flat-square
[github-trending-shield]: https://trendshift.io/api/badge/repositories/2256
[github-trending-url]: https://trendshift.io/repositories/2256
[image-banner]: https://github.com/user-attachments/assets/6f293c7f-47b4-47eb-9202-fe68a942d35b
[image-feat-agent]: https://github.com/user-attachments/assets/b3ab6e35-4fbc-468d-af10-e3e0c687350f
[image-feat-artifacts]: https://github.com/user-attachments/assets/7f95fad6-b210-4e6e-84a0-7f39e96f3a00
[image-feat-auth]: https://github.com/user-attachments/assets/80bb232e-19d1-4f97-98d6-e291f3585e6d
[image-feat-branch]: https://github.com/user-attachments/assets/92f72082-02bd-4835-9c54-b089aad7fd41
[image-feat-cot]: https://github.com/user-attachments/assets/f74f1139-d115-4e9c-8c43-040a53797a5e
[image-feat-database]: https://github.com/user-attachments/assets/f1697c8b-d1fb-4dac-ba05-153c6295d91d
[image-feat-knowledgebase]: https://github.com/user-attachments/assets/7da7a3b2-92fd-4630-9f4e-8560c74955ae
[image-feat-local]: https://github.com/user-attachments/assets/1239da50-d832-4632-a7ef-bd754c0f3850
[image-feat-mobile]: https://github.com/user-attachments/assets/32cf43c4-96bd-4a4c-bfb6-59acde6fe380
[image-feat-plugin]: https://github.com/user-attachments/assets/66a891ac-01b6-4e3f-b978-2eb07b489b1b
[image-feat-privoder]: https://github.com/user-attachments/assets/e553e407-42de-4919-977d-7dbfcf44a821
[image-feat-pwa]: https://github.com/user-attachments/assets/9647f70f-b71b-43b6-9564-7cdd12d1c24d
[image-feat-t2i]: https://github.com/user-attachments/assets/708274a7-2458-494b-a6ec-b73dfa1fa7c2
[image-feat-theme]: https://github.com/user-attachments/assets/b47c39f1-806f-492b-8fcb-b0fa973937c1
[image-feat-tts]: https://github.com/user-attachments/assets/50189597-2cc3-4002-b4c8-756a52ad5c0a
[image-feat-vision]: https://github.com/user-attachments/assets/18574a1f-46c2-4cbc-af2c-35a86e128a07
[image-overview]: https://github.com/user-attachments/assets/dbfaa84a-2c82-4dd9-815c-5be616f264a4
[image-star]: https://github.com/user-attachments/assets/c3b482e7-cef5-4e94-bef9-226900ecfaab
[issues-link]: https://img.shields.io/github/issues/lobehub/lobe-chat.svg?style=flat
[lobe-chat-plugins]: https://github.com/lobehub/lobe-chat-plugins
[lobe-commit]: https://github.com/lobehub/lobe-commit/tree/master/packages/lobe-commit
[lobe-i18n]: https://github.com/lobehub/lobe-commit/tree/master/packages/lobe-i18n
[lobe-icons-github]: https://github.com/lobehub/lobe-icons
[lobe-icons-link]: https://www.npmjs.com/package/@lobehub/icons
[lobe-icons-shield]: https://img.shields.io/npm/v/@lobehub/icons?color=369eff&labelColor=black&logo=npm&logoColor=white&style=flat-square
[lobe-lint-github]: https://github.com/lobehub/lobe-lint
[lobe-lint-link]: https://www.npmjs.com/package/@lobehub/lint
[lobe-lint-shield]: https://img.shields.io/npm/v/@lobehub/lint?color=369eff&labelColor=black&logo=npm&logoColor=white&style=flat-square
[lobe-midjourney-webui]: https://github.com/lobehub/lobe-midjourney-webui
[lobe-theme]: https://github.com/lobehub/sd-webui-lobe-theme
[lobe-tts-github]: https://github.com/lobehub/lobe-tts
[lobe-tts-link]: https://www.npmjs.com/package/@lobehub/tts
[lobe-tts-shield]: https://img.shields.io/npm/v/@lobehub/tts?color=369eff&labelColor=black&logo=npm&logoColor=white&style=flat-square
[lobe-ui-github]: https://github.com/lobehub/lobe-ui
[lobe-ui-link]: https://www.npmjs.com/package/@lobehub/ui
[lobe-ui-shield]: https://img.shields.io/npm/v/@lobehub/ui?color=369eff&labelColor=black&logo=npm&logoColor=white&style=flat-square
[official-site]: https://lobehub.com
[pr-welcome-link]: https://github.com/lobehub/lobe-chat/pulls
[pr-welcome-shield]: https://img.shields.io/badge/🤯_pr_welcome-%E2%86%92-ffcb47?labelColor=black&style=for-the-badge
[profile-link]: https://github.com/lobehub
[share-mastodon-link]: https://mastodon.social/share?text=Check%20this%20GitHub%20repository%20out%20%F0%9F%A4%AF%20LobeChat%20-%20An%20open-source,%20extensible%20(Function%20Calling),%20high-performance%20chatbot%20framework.%20It%20supports%20one-click%20free%20deployment%20of%20your%20private%20ChatGPT/LLM%20web%20application.%20https://github.com/lobehub/lobe-chat%20#chatbot%20#chatGPT%20#openAI
[share-mastodon-shield]: https://img.shields.io/badge/-share%20on%20mastodon-black?labelColor=black&logo=mastodon&logoColor=white&style=flat-square
[share-reddit-link]: https://www.reddit.com/submit?title=%E6%8E%A8%E8%8D%90%E4%B8%80%E4%B8%AA%20GitHub%20%E5%BC%80%E6%BA%90%E9%A1%B9%E7%9B%AE%20%F0%9F%A4%AF%20LobeChat%20-%20%E5%BC%80%E6%BA%90%E7%9A%84%E3%80%81%E5%8F%AF%E6%89%A9%E5%B1%95%E7%9A%84%EF%BC%88Function%20Calling%EF%BC%89%E9%AB%98%E6%80%A7%E8%83%BD%E8%81%8A%E5%A4%A9%E6%9C%BA%E5%99%A8%E4%BA%BA%E6%A1%86%E6%9E%B6%E3%80%82%0A%E5%AE%83%E6%94%AF%E6%8C%81%E4%B8%80%E9%94%AE%E5%85%8D%E8%B4%B9%E9%83%A8%E7%BD%B2%E7%A7%81%E4%BA%BA%20ChatGPT%2FLLM%20%E7%BD%91%E9%A1%B5%E5%BA%94%E7%94%A8%E7%A8%8B%E5%BA%8F%20%23chatbot%20%23chatGPT%20%23openAI&url=https%3A%2F%2Fgithub.com%2Flobehub%2Flobe-chat
[share-reddit-shield]: https://img.shields.io/badge/-share%20on%20reddit-black?labelColor=black&logo=reddit&logoColor=white&style=flat-square
[share-telegram-link]: https://t.me/share/url"?text=%E6%8E%A8%E8%8D%90%E4%B8%80%E4%B8%AA%20GitHub%20%E5%BC%80%E6%BA%90%E9%A1%B9%E7%9B%AE%20%F0%9F%A4%AF%20LobeChat%20-%20%E5%BC%80%E6%BA%90%E7%9A%84%E3%80%81%E5%8F%AF%E6%89%A9%E5%B1%95%E7%9A%84%EF%BC%88Function%20Calling%EF%BC%89%E9%AB%98%E6%80%A7%E8%83%BD%E8%81%8A%E5%A4%A9%E6%9C%BA%E5%99%A8%E4%BA%BA%E6%A1%86%E6%9E%B6%E3%80%82%0A%E5%AE%83%E6%94%AF%E6%8C%81%E4%B8%80%E9%94%AE%E5%85%8D%E8%B4%B9%E9%83%A8%E7%BD%B2%E7%A7%81%E4%BA%BA%20ChatGPT%2FLLM%20%E7%BD%91%E9%A1%B5%E5%BA%94%E7%94%A8%E7%A8%8B%E5%BA%8F%20%23chatbot%20%23chatGPT%20%23openAI&url=https%3A%2F%2Fgithub.com%2Flobehub%2Flobe-chat
[share-telegram-shield]: https://img.shields.io/badge/-share%20on%20telegram-black?labelColor=black&logo=telegram&logoColor=white&style=flat-square
[share-weibo-link]: http://service.weibo.com/share/share.php?sharesource=weibo&title=%E6%8E%A8%E8%8D%90%E4%B8%80%E4%B8%AA%20GitHub%20%E5%BC%80%E6%BA%90%E9%A1%B9%E7%9B%AE%20%F0%9F%A4%AF%20LobeChat%20-%20%E5%BC%80%E6%BA%90%E7%9A%84%E3%80%81%E5%8F%AF%E6%89%A9%E5%B1%95%E7%9A%84%EF%BC%88Function%20Calling%EF%BC%89%E9%AB%98%E6%80%A7%E8%83%BD%E8%81%8A%E5%A4%A9%E6%9C%BA%E5%99%A8%E4%BA%BA%E6%A1%86%E6%9E%B6%E3%80%82%0A%E5%AE%83%E6%94%AF%E6%8C%81%E4%B8%80%E9%94%AE%E5%85%8D%E8%B4%B9%E9%83%A8%E7%BD%B2%E7%A7%81%E4%BA%BA%20ChatGPT%2FLLM%20%E7%BD%91%E9%A1%B5%E5%BA%94%E7%94%A8%E7%A8%8B%E5%BA%8F%20%23chatbot%20%23chatGPT%20%23openAI&url=https%3A%2F%2Fgithub.com%2Flobehub%2Flobe-chat
[share-weibo-shield]: https://img.shields.io/badge/-share%20on%20weibo-black?labelColor=black&logo=sinaweibo&logoColor=white&style=flat-square
[share-whatsapp-link]: https://api.whatsapp.com/send?text=%E6%8E%A8%E8%8D%90%E4%B8%80%E4%B8%AA%20GitHub%20%E5%BC%80%E6%BA%90%E9%A1%B9%E7%9B%AE%20%F0%9F%A4%AF%20LobeChat%20-%20%E5%BC%80%E6%BA%90%E7%9A%84%E3%80%81%E5%8F%AF%E6%89%A9%E5%B1%95%E7%9A%84%EF%BC%88Function%20Calling%EF%BC%89%E9%AB%98%E6%80%A7%E8%83%BD%E8%81%8A%E5%A4%A9%E6%9C%BA%E5%99%A8%E4%BA%BA%E6%A1%86%E6%9E%B6%E3%80%82%0A%E5%AE%83%E6%94%AF%E6%8C%81%E4%B8%80%E9%94%AE%E5%85%8D%E8%B4%B9%E9%83%A8%E7%BD%B2%E7%A7%81%E4%BA%BA%20ChatGPT%2FLLM%20%E7%BD%91%E9%A1%B5%E5%BA%94%E7%94%A8%E7%A8%8B%E5%BA%8F%20https%3A%2F%2Fgithub.com%2Flobehub%2Flobe-chat%20%23chatbot%20%23chatGPT%20%23openAI
[share-whatsapp-shield]: https://img.shields.io/badge/-share%20on%20whatsapp-black?labelColor=black&logo=whatsapp&logoColor=white&style=flat-square
[share-x-link]: https://x.com/intent/tweet?hashtags=chatbot%2CchatGPT%2CopenAI&text=%E6%8E%A8%E8%8D%90%E4%B8%80%E4%B8%AA%20GitHub%20%E5%BC%80%E6%BA%90%E9%A1%B9%E7%9B%AE%20%F0%9F%A4%AF%20LobeChat%20-%20%E5%BC%80%E6%BA%90%E7%9A%84%E3%80%81%E5%8F%AF%E6%89%A9%E5%B1%95%E7%9A%84%EF%BC%88Function%20Calling%EF%BC%89%E9%AB%98%E6%80%A7%E8%83%BD%E8%81%8A%E5%A4%A9%E6%9C%BA%E5%99%A8%E4%BA%BA%E6%A1%86%E6%9E%B6%E3%80%82%0A%E5%AE%83%E6%94%AF%E6%8C%81%E4%B8%80%E9%94%AE%E5%85%8D%E8%B4%B9%E9%83%A8%E7%BD%B2%E7%A7%81%E4%BA%BA%20ChatGPT%2FLLM%20%E7%BD%91%E9%A1%B5%E5%BA%94%E7%94%A8%E7%A8%8B%E5%BA%8F&url=https%3A%2F%2Fgithub.com%2Flobehub%2Flobe-chat
[share-x-shield]: https://img.shields.io/badge/-share%20on%20x-black?labelColor=black&logo=x&logoColor=white&style=flat-square
[sponsor-link]: https://opencollective.com/lobehub 'Become ❤ LobeHub Sponsor'
[sponsor-shield]: https://img.shields.io/badge/-Sponsor%20LobeHub-f04f88?logo=opencollective&logoColor=white&style=flat-square
[submit-agents-link]: https://github.com/lobehub/lobe-chat-agents
[submit-agents-shield]: https://img.shields.io/badge/🤖/🏪_submit_agent-%E2%86%92-c4f042?labelColor=black&style=for-the-badge
[submit-plugin-link]: https://github.com/lobehub/lobe-chat-plugins
[submit-plugin-shield]: https://img.shields.io/badge/🧩/🏪_submit_plugin-%E2%86%92-95f3d9?labelColor=black&style=for-the-badge
[vercel-link]: https://chat-preview.lobehub.com
[vercel-shield]: https://img.shields.io/badge/vercel-online-55b467?labelColor=black&logo=vercel&style=flat-square
[vercel-shield-badge]: https://img.shields.io/badge/TRY%20LOBECHAT-ONLINE-55b467?labelColor=black&logo=vercel&style=for-the-badge<|MERGE_RESOLUTION|>--- conflicted
+++ resolved
@@ -183,46 +183,39 @@
 
 我们已经实现了对以下模型服务商的支持：
 
-<!-- PROVIDER LIST --> 
-
-- **[OpenAI](https://lobechat.com/discover/provider/openai)**: OpenAI 是全球领先的人工智能研究机构，其开发的模型如GPT系列推动了自然语言处理的前沿。OpenAI 致力于通过创新和高效的AI解决方案改变多个行业。他们的产品具有显著的性能和经济性，广泛用于研究、商业和创新应用。
+<!-- PROVIDER LIST -->
+
+- **[OpenAI](https://lobechat.com/discover/provider/openai)**: OpenAI 是全球领先的人工智能研究机构，其开发的模型如 GPT 系列推动了自然语言处理的前沿。OpenAI 致力于通过创新和高效的 AI 解决方案改变多个行业。他们的产品具有显著的性能和经济性，广泛用于研究、商业和创新应用。
 - **[Ollama](https://lobechat.com/discover/provider/ollama)**: Ollama 提供的模型广泛涵盖代码生成、数学运算、多语种处理和对话互动等领域，支持企业级和本地化部署的多样化需求。
 - **[Anthropic](https://lobechat.com/discover/provider/anthropic)**: Anthropic 是一家专注于人工智能研究和开发的公司，提供了一系列先进的语言模型，如 Claude 3.5 Sonnet、Claude 3 Sonnet、Claude 3 Opus 和 Claude 3 Haiku。这些模型在智能、速度和成本之间取得了理想的平衡，适用于从企业级工作负载到快速响应的各种应用场景。Claude 3.5 Sonnet 作为其最新模型，在多项评估中表现优异，同时保持了较高的性价比。
 - **[Bedrock](https://lobechat.com/discover/provider/bedrock)**: Bedrock 是亚马逊 AWS 提供的一项服务，专注于为企业提供先进的 AI 语言模型和视觉模型。其模型家族包括 Anthropic 的 Claude 系列、Meta 的 Llama 3.1 系列等，涵盖从轻量级到高性能的多种选择，支持文本生成、对话、图像处理等多种任务，适用于不同规模和需求的企业应用。
-- **[Google](https://lobechat.com/discover/provider/google)**: Google 的 Gemini 系列是其最先进、通用的 AI模型，由 Google DeepMind 打造，专为多模态设计，支持文本、代码、图像、音频和视频的无缝理解与处理。适用于从数据中心到移动设备的多种环境，极大提升了AI模型的效率与应用广泛性。
+- **[Google](https://lobechat.com/discover/provider/google)**: Google 的 Gemini 系列是其最先进、通用的 AI 模型，由 Google DeepMind 打造，专为多模态设计，支持文本、代码、图像、音频和视频的无缝理解与处理。适用于从数据中心到移动设备的多种环境，极大提升了 AI 模型的效率与应用广泛性。
 - **[DeepSeek](https://lobechat.com/discover/provider/deepseek)**: DeepSeek 是一家专注于人工智能技术研究和应用的公司，其最新模型 DeepSeek-V3 多项评测成绩超越 Qwen2.5-72B 和 Llama-3.1-405B 等开源模型，性能对齐领军闭源模型 GPT-4o 与 Claude-3.5-Sonnet。
 - **[PPIO](https://lobechat.com/discover/provider/ppio)**: PPIO 派欧云提供稳定、高性价比的开源模型 API 服务，支持 DeepSeek 全系列、Llama、Qwen 等行业领先大模型。
 - **[HuggingFace](https://lobechat.com/discover/provider/huggingface)**: HuggingFace Inference API 提供了一种快速且免费的方式，让您可以探索成千上万种模型，适用于各种任务。无论您是在为新应用程序进行原型设计，还是在尝试机器学习的功能，这个 API 都能让您即时访问多个领域的高性能模型。
-- **[OpenRouter](https://lobechat.com/discover/provider/openrouter)**: OpenRouter 是一个提供多种前沿大模型接口的服务平台，支持 OpenAI、Anthropic、LLaMA 及更多，适合多样化的开发和应用需求。用户可根据自身需求灵活选择最优的模型和价格，助力AI体验的提升。
+- **[OpenRouter](https://lobechat.com/discover/provider/openrouter)**: OpenRouter 是一个提供多种前沿大模型接口的服务平台，支持 OpenAI、Anthropic、LLaMA 及更多，适合多样化的开发和应用需求。用户可根据自身需求灵活选择最优的模型和价格，助力 AI 体验的提升。
 - **[Cloudflare Workers AI](https://lobechat.com/discover/provider/cloudflare)**: 在 Cloudflare 的全球网络上运行由无服务器 GPU 驱动的机器学习模型。
 
 <details><summary><kbd>See more providers (+32)</kbd></summary>
 
-- **[GitHub](https://lobechat.com/discover/provider/github)**: 通过GitHub模型，开发人员可以成为AI工程师，并使用行业领先的AI模型进行构建。
+- **[GitHub](https://lobechat.com/discover/provider/github)**: 通过 GitHub 模型，开发人员可以成为 AI 工程师，并使用行业领先的 AI 模型进行构建。
 - **[Novita](https://lobechat.com/discover/provider/novita)**: Novita AI 是一个提供多种大语言模型与 AI 图像生成的 API 服务的平台，灵活、可靠且具有成本效益。它支持 Llama3、Mistral 等最新的开源模型，并为生成式 AI 应用开发提供了全面、用户友好且自动扩展的 API 解决方案，适合 AI 初创公司的快速发展。
 - **[PPIO](https://lobechat.com/discover/provider/ppio)**: PPIO 派欧云提供稳定、高性价比的开源模型 API 服务，支持 DeepSeek 全系列、Llama、Qwen 等行业领先大模型。
 - **[Together AI](https://lobechat.com/discover/provider/togetherai)**: Together AI 致力于通过创新的 AI 模型实现领先的性能，提供广泛的自定义能力，包括快速扩展支持和直观的部署流程，满足企业的各种需求。
 - **[Fireworks AI](https://lobechat.com/discover/provider/fireworksai)**: Fireworks AI 是一家领先的高级语言模型服务商，专注于功能调用和多模态处理。其最新模型 Firefunction V2 基于 Llama-3，优化用于函数调用、对话及指令跟随。视觉语言模型 FireLLaVA-13B 支持图像和文本混合输入。其他 notable 模型包括 Llama 系列和 Mixtral 系列，提供高效的多语言指令跟随与生成支持。
 - **[Groq](https://lobechat.com/discover/provider/groq)**: Groq 的 LPU 推理引擎在最新的独立大语言模型（LLM）基准测试中表现卓越，以其惊人的速度和效率重新定义了 AI 解决方案的标准。Groq 是一种即时推理速度的代表，在基于云的部署中展现了良好的性能。
-- **[Perplexity](https://lobechat.com/discover/provider/perplexity)**: Perplexity 是一家领先的对话生成模型提供商，提供多种先进的Llama 3.1模型，支持在线和离线应用，特别适用于复杂的自然语言处理任务。
+- **[Perplexity](https://lobechat.com/discover/provider/perplexity)**: Perplexity 是一家领先的对话生成模型提供商，提供多种先进的 Llama 3.1 模型，支持在线和离线应用，特别适用于复杂的自然语言处理任务。
 - **[Mistral](https://lobechat.com/discover/provider/mistral)**: Mistral 提供先进的通用、专业和研究型模型，广泛应用于复杂推理、多语言任务、代码生成等领域，通过功能调用接口，用户可以集成自定义功能，实现特定应用。
 - **[ModelScope](https://lobechat.com/discover/provider/modelscope)**:
 - **[Ai21Labs](https://lobechat.com/discover/provider/ai21)**: AI21 Labs 为企业构建基础模型和人工智能系统，加速生成性人工智能在生产中的应用。
-<<<<<<< HEAD
-- **[Upstage](https://lobechat.com/discover/provider/upstage)**: Upstage 专注于为各种商业需求开发AI模型，包括 Solar LLM 和文档 AI，旨在实现工作的人造通用智能（AGI）。通过 Chat API 创建简单的对话代理，并支持功能调用、翻译、嵌入以及特定领域应用。
-- **[xAI](https://lobechat.com/discover/provider/xai)**: xAI 是一家致力于构建人工智能以加速人类科学发现的公司。我们的使命是推动我们对宇宙的共同理解。
-- **[Qwen](https://lobechat.com/discover/provider/qwen)**: 通义千问是阿里云自主研发的超大规模语言模型，具有强大的自然语言理解和生成能力。它可以回答各种问题、创作文字内容、表达观点看法、撰写代码等，在多个领域发挥作用。
-- **[Wenxin](https://lobechat.com/discover/provider/wenxin)**: 企业级一站式大模型与AI原生应用开发及服务平台，提供最全面易用的生成式人工智能模型开发、应用开发全流程工具链
-=======
 - **[Upstage](https://lobechat.com/discover/provider/upstage)**: Upstage 专注于为各种商业需求开发 AI 模型，包括 Solar LLM 和文档 AI，旨在实现工作的人造通用智能（AGI）。通过 Chat API 创建简单的对话代理，并支持功能调用、翻译、嵌入以及特定领域应用。
 - **[xAI (Grok)](https://lobechat.com/discover/provider/xai)**: xAI 是一家致力于构建人工智能以加速人类科学发现的公司。我们的使命是推动我们对宇宙的共同理解。
 - **[Aliyun Bailian](https://lobechat.com/discover/provider/qwen)**: 通义千问是阿里云自主研发的超大规模语言模型，具有强大的自然语言理解和生成能力。它可以回答各种问题、创作文字内容、表达观点看法、撰写代码等，在多个领域发挥作用。
 - **[Wenxin](https://lobechat.com/discover/provider/wenxin)**: 企业级一站式大模型与 AI 原生应用开发及服务平台，提供最全面易用的生成式人工智能模型开发、应用开发全流程工具链
->>>>>>> 2778eca8
 - **[Hunyuan](https://lobechat.com/discover/provider/hunyuan)**: 由腾讯研发的大语言模型，具备强大的中文创作能力，复杂语境下的逻辑推理能力，以及可靠的任务执行能力
-- **[ZhiPu](https://lobechat.com/discover/provider/zhipu)**: 智谱 AI 提供多模态与语言模型的开放平台，支持广泛的AI应用场景，包括文本处理、图像理解与编程辅助等。
+- **[ZhiPu](https://lobechat.com/discover/provider/zhipu)**: 智谱 AI 提供多模态与语言模型的开放平台，支持广泛的 AI 应用场景，包括文本处理、图像理解与编程辅助等。
 - **[SiliconCloud](https://lobechat.com/discover/provider/siliconcloud)**: SiliconCloud，基于优秀开源基础模型的高性价比 GenAI 云服务
-- **[01.AI](https://lobechat.com/discover/provider/zeroone)**: 零一万物致力于推动以人为本的AI 2.0技术革命，旨在通过大语言模型创造巨大的经济和社会价值，并开创新的AI生态与商业模式。
+- **[01.AI](https://lobechat.com/discover/provider/zeroone)**: 零一万物致力于推动以人为本的 AI 2.0 技术革命，旨在通过大语言模型创造巨大的经济和社会价值，并开创新的 AI 生态与商业模式。
 - **[Spark](https://lobechat.com/discover/provider/spark)**: 科大讯飞星火大模型提供多领域、多语言的强大 AI 能力，利用先进的自然语言处理技术，构建适用于智能硬件、智慧医疗、智慧金融等多种垂直场景的创新应用。
 - **[SenseNova](https://lobechat.com/discover/provider/sensenova)**: 商汤日日新，依托商汤大装置的强大的基础支撑，提供高效易用的全栈大模型服务。
 - **[Stepfun](https://lobechat.com/discover/provider/stepfun)**: 阶级星辰大模型具备行业领先的多模态及复杂推理能力，支持超长文本理解和强大的自主调度搜索引擎功能。
@@ -232,7 +225,7 @@
 - **[InternLM](https://lobechat.com/discover/provider/internlm)**: 致力于大模型研究与开发工具链的开源组织。为所有 AI 开发者提供高效、易用的开源平台，让最前沿的大模型与算法技术触手可及
 - **[Higress](https://lobechat.com/discover/provider/higress)**: Higress 是一款云原生 API 网关，在阿里内部为解决 Tengine reload 对长连接业务有损，以及 gRPC/Dubbo 负载均衡能力不足而诞生。
 - **[Gitee AI](https://lobechat.com/discover/provider/giteeai)**: Gitee AI 的 Serverless API 为 AI 开发者提供开箱即用的大模型推理 API 服务。
-- **[Taichu](https://lobechat.com/discover/provider/taichu)**: 中科院自动化研究所和武汉人工智能研究院推出新一代多模态大模型，支持多轮问答、文本创作、图像生成、3D理解、信号分析等全面问答任务，拥有更强的认知、理解、创作能力，带来全新互动体验。
+- **[Taichu](https://lobechat.com/discover/provider/taichu)**: 中科院自动化研究所和武汉人工智能研究院推出新一代多模态大模型，支持多轮问答、文本创作、图像生成、3D 理解、信号分析等全面问答任务，拥有更强的认知、理解、创作能力，带来全新互动体验。
 - **[360 AI](https://lobechat.com/discover/provider/ai360)**: 360 AI 是 360 公司推出的 AI 模型和服务平台，提供多种先进的自然语言处理模型，包括 360GPT2 Pro、360GPT Pro、360GPT Turbo 和 360GPT Turbo Responsibility 8K。这些模型结合了大规模参数和多模态能力，广泛应用于文本生成、语义理解、对话系统与代码生成等领域。通过灵活的定价策略，360 AI 满足多样化用户需求，支持开发者集成，推动智能化应用的革新和发展。
 - **[Search1API](https://lobechat.com/discover/provider/search1api)**: Search1API 提供可根据需要自行联网的 DeepSeek 系列模型的访问，包括标准版和快速版本，支持多种参数规模的模型选择。
 - **[InfiniAI](https://lobechat.com/discover/provider/infiniai)**: 为应用开发者提供高性能、易上手、安全可靠的大模型服务，覆盖从大模型开发到大模型服务化部署的全流程。
@@ -326,14 +319,14 @@
 
 > 通过文档了解更多 [📘 插件使用][docs-usage-plugin]
 
-<!-- PLUGIN LIST --> 
-
-| 最近新增                                                                                                                  | 描述                                               |
-| --------------------------------------------------------------------------------------------------------------------- | ------------------------------------------------ |
-| [PortfolioMeta](https://lobechat.com/discover/plugin/StockData)<br/><sup>By **portfoliometa** on **2025-05-27**</sup> | 分析股票并获取全面的实时投资数据和分析。<br/>`股票`                    |
-| [网页](https://lobechat.com/discover/plugin/web)<br/><sup>By **Proghit** on **2025-01-24**</sup>                        | 智能网页搜索，读取和分析页面，以提供来自Google结果的全面答案。<br/>`网页` `搜索` |
-| [必应网页搜索](https://lobechat.com/discover/plugin/Bingsearch-identifier)<br/><sup>By **FineHow** on **2024-12-22**</sup>  | 通过BingApi搜索互联网上的信息<br/>`bingsearch`              |
-| [谷歌自定义搜索引擎](https://lobechat.com/discover/plugin/google-cse)<br/><sup>By **vsnthdev** on **2024-12-02**</sup>         | 通过他们的官方自定义搜索引擎API搜索谷歌。<br/>`网络` `搜索`             |
+<!-- PLUGIN LIST -->
+
+| 最近新增                                                                                                                   | 描述                                                                               |
+| -------------------------------------------------------------------------------------------------------------------------- | ---------------------------------------------------------------------------------- |
+| [PortfolioMeta](https://lobechat.com/discover/plugin/StockData)<br/><sup>By **portfoliometa** on **2025-05-27**</sup>      | 分析股票并获取全面的实时投资数据和分析。<br/>`股票`                                |
+| [网页](https://lobechat.com/discover/plugin/web)<br/><sup>By **Proghit** on **2025-01-24**</sup>                           | 智能网页搜索，读取和分析页面，以提供来自 Google 结果的全面答案。<br/>`网页` `搜索` |
+| [必应网页搜索](https://lobechat.com/discover/plugin/Bingsearch-identifier)<br/><sup>By **FineHow** on **2024-12-22**</sup> | 通过 BingApi 搜索互联网上的信息<br/>`bingsearch`                                   |
+| [谷歌自定义搜索引擎](https://lobechat.com/discover/plugin/google-cse)<br/><sup>By **vsnthdev** on **2024-12-02**</sup>     | 通过他们的官方自定义搜索引擎 API 搜索谷歌。<br/>`网络` `搜索`                      |
 
 > 📊 Total plugins: [<kbd>**43**</kbd>](https://lobechat.com/discover/plugins)
 
@@ -361,14 +354,14 @@
 >
 > 我欢迎所有用户加入这个不断成长的生态系统，共同参与到助手的迭代与优化中来。共同创造出更多有趣、实用且具有创新性的助手，进一步丰富助手的多样性和实用性。
 
-<!-- AGENT LIST --> 
-
-| 最近新增                                                                                                                                                                     | 描述                                                       |
-| ------------------------------------------------------------------------------------------------------------------------------------------------------------------------ | -------------------------------------------------------- |
+<!-- AGENT LIST -->
+
+| 最近新增                                                                                                                                                                         | 描述                                                                                          |
+| -------------------------------------------------------------------------------------------------------------------------------------------------------------------------------- | --------------------------------------------------------------------------------------------- |
 | [学术论文综述专家](https://lobechat.com/discover/assistant/academic-paper-overview)<br/><sup>By **[arvinxx](https://github.com/arvinxx)** on **2025-03-11**</sup>                | 擅长高质量文献检索与分析的学术研究助手<br/>`学术研究` `文献检索` `数据分析` `信息提取` `咨询` |
-| [Cron 表达式助手](https://lobechat.com/discover/assistant/crontab-generate)<br/><sup>By **[edgesider](https://github.com/edgesider)** on **2025-02-17**</sup>                 | Crontab表达式生成<br/>`crontab` `时间表达` `触发时间` `生成器` `技术辅助`    |
-| [小智法语翻译助手](https://lobechat.com/discover/assistant/xiao-zhi-french-translation-asst-v-1)<br/><sup>By **[WeR-Best](https://github.com/WeR-Best)** on **2025-02-10**</sup> | 友好、专业、富有同理心的法语翻译AI助手<br/>`ai助手` `法语翻译` `跨文化交流` `创造力`     |
-| [投资小助手](https://lobechat.com/discover/assistant/graham-investmentassi)<br/><sup>By **[farsightlin](https://github.com/farsightlin)** on **2025-02-06**</sup>             | 帮助用户计算估值所需的一些数据<br/>`投资` `估值` `财务分析` `计算器`               |
+| [Cron 表达式助手](https://lobechat.com/discover/assistant/crontab-generate)<br/><sup>By **[edgesider](https://github.com/edgesider)** on **2025-02-17**</sup>                    | Crontab 表达式生成<br/>`crontab` `时间表达` `触发时间` `生成器` `技术辅助`                    |
+| [小智法语翻译助手](https://lobechat.com/discover/assistant/xiao-zhi-french-translation-asst-v-1)<br/><sup>By **[WeR-Best](https://github.com/WeR-Best)** on **2025-02-10**</sup> | 友好、专业、富有同理心的法语翻译 AI 助手<br/>`ai助手` `法语翻译` `跨文化交流` `创造力`        |
+| [投资小助手](https://lobechat.com/discover/assistant/graham-investmentassi)<br/><sup>By **[farsightlin](https://github.com/farsightlin)** on **2025-02-06**</sup>                | 帮助用户计算估值所需的一些数据<br/>`投资` `估值` `财务分析` `计算器`                          |
 
 > 📊 Total agents: [<kbd>**488**</kbd> ](https://lobechat.com/discover/assistants)
 
