table agents {
  id text [pk, not null]
  slug varchar(100) [unique]
  title text
  description text
  tags jsonb [default: `[]`]
  avatar text
  background_color text
  plugins jsonb [default: `[]`]
  client_id text
  user_id text [not null]
  chat_config jsonb
  few_shots jsonb
  model text
  params jsonb [default: `{}`]
  provider text
  system_role text
  tts jsonb
  opening_message text
  opening_questions text[] [default: `[]`]
  accessed_at "timestamp with time zone" [not null, default: `now()`]
  created_at "timestamp with time zone" [not null, default: `now()`]
  updated_at "timestamp with time zone" [not null, default: `now()`]

  indexes {
    (client_id, user_id) [name: 'client_id_user_id_unique', unique]
  }
}

table agents_files {
  file_id text [not null]
  agent_id text [not null]
  enabled boolean [default: true]
  user_id text [not null]
  accessed_at "timestamp with time zone" [not null, default: `now()`]
  created_at "timestamp with time zone" [not null, default: `now()`]
  updated_at "timestamp with time zone" [not null, default: `now()`]

  indexes {
    (file_id, agent_id, user_id) [pk]
  }
}

table agents_knowledge_bases {
  agent_id text [not null]
  knowledge_base_id text [not null]
  user_id text [not null]
  enabled boolean [default: true]
  accessed_at "timestamp with time zone" [not null, default: `now()`]
  created_at "timestamp with time zone" [not null, default: `now()`]
  updated_at "timestamp with time zone" [not null, default: `now()`]

  indexes {
    (agent_id, knowledge_base_id) [pk]
  }
}

table ai_models {
  id varchar(150) [not null]
  display_name varchar(200)
  description text
  organization varchar(100)
  enabled boolean
  provider_id varchar(64) [not null]
  type varchar(20) [not null, default: 'chat']
  sort integer
  user_id text [not null]
  pricing jsonb
  parameters jsonb [default: `{}`]
  config jsonb
  abilities jsonb [default: `{}`]
  context_window_tokens integer
  source varchar(20)
  released_at varchar(10)
  accessed_at "timestamp with time zone" [not null, default: `now()`]
  created_at "timestamp with time zone" [not null, default: `now()`]
  updated_at "timestamp with time zone" [not null, default: `now()`]

  indexes {
    (id, provider_id, user_id) [pk]
  }
}

table ai_providers {
  id varchar(64) [not null]
  name text
  user_id text [not null]
  sort integer
  enabled boolean
  fetch_on_client boolean
  check_model text
  logo text
  description text
  key_vaults text
  source varchar(20)
  settings jsonb
  config jsonb
  accessed_at "timestamp with time zone" [not null, default: `now()`]
  created_at "timestamp with time zone" [not null, default: `now()`]
  updated_at "timestamp with time zone" [not null, default: `now()`]

  indexes {
    (id, user_id) [pk]
  }
}

table api_keys {
  id integer [pk, not null]
  name varchar(256) [not null]
  key varchar(256) [not null, unique]
  enabled boolean [default: true]
  expires_at "timestamp with time zone"
  last_used_at "timestamp with time zone"
  user_id text [not null]
  accessed_at "timestamp with time zone" [not null, default: `now()`]
  created_at "timestamp with time zone" [not null, default: `now()`]
  updated_at "timestamp with time zone" [not null, default: `now()`]
}

table async_tasks {
  id uuid [pk, not null, default: `gen_random_uuid()`]
  type text
  status text
  error jsonb
  user_id text [not null]
  duration integer
  accessed_at "timestamp with time zone" [not null, default: `now()`]
  created_at "timestamp with time zone" [not null, default: `now()`]
  updated_at "timestamp with time zone" [not null, default: `now()`]
}

table chat_groups {
  id text [pk, not null]
<<<<<<< HEAD
  slug varchar(100) [unique]
=======
>>>>>>> 8d479074
  title text
  description text
  config jsonb
  client_id text
  user_id text [not null]
<<<<<<< HEAD
  group_id text
=======
>>>>>>> 8d479074
  pinned boolean [default: false]
  accessed_at "timestamp with time zone" [not null, default: `now()`]
  created_at "timestamp with time zone" [not null, default: `now()`]
  updated_at "timestamp with time zone" [not null, default: `now()`]

  indexes {
    (client_id, user_id) [name: 'chat_groups_client_id_user_id_unique', unique]
  }
}

table chat_groups_agents {
  chat_group_id text [not null]
  agent_id text [not null]
  user_id text [not null]
  enabled boolean [default: true]
  order integer [default: 0]
  role text [default: 'participant']
  accessed_at "timestamp with time zone" [not null, default: `now()`]
  created_at "timestamp with time zone" [not null, default: `now()`]
  updated_at "timestamp with time zone" [not null, default: `now()`]

  indexes {
    (chat_group_id, agent_id) [pk]
  }
}

table document_chunks {
  document_id varchar(30) [not null]
  chunk_id uuid [not null]
  page_index integer
  user_id text [not null]
  created_at "timestamp with time zone" [not null, default: `now()`]

  indexes {
    (document_id, chunk_id) [pk]
  }
}

table documents {
  id varchar(30) [pk, not null]
  title text
  content text
  file_type varchar(255) [not null]
  filename text
  total_char_count integer [not null]
  total_line_count integer [not null]
  metadata jsonb
  pages jsonb
  source_type text [not null]
  source text [not null]
  file_id text
  user_id text [not null]
  client_id text
  accessed_at "timestamp with time zone" [not null, default: `now()`]
  created_at "timestamp with time zone" [not null, default: `now()`]
  updated_at "timestamp with time zone" [not null, default: `now()`]

  indexes {
    source [name: 'documents_source_idx']
    file_type [name: 'documents_file_type_idx']
    file_id [name: 'documents_file_id_idx']
    (client_id, user_id) [name: 'documents_client_id_user_id_unique', unique]
  }
}

table files {
  id text [pk, not null]
  user_id text [not null]
  file_type varchar(255) [not null]
  file_hash varchar(64)
  name text [not null]
  size integer [not null]
  url text [not null]
  source text
  client_id text
  metadata jsonb
  chunk_task_id uuid
  embedding_task_id uuid
  accessed_at "timestamp with time zone" [not null, default: `now()`]
  created_at "timestamp with time zone" [not null, default: `now()`]
  updated_at "timestamp with time zone" [not null, default: `now()`]

  indexes {
    file_hash [name: 'file_hash_idx']
    (client_id, user_id) [name: 'files_client_id_user_id_unique', unique]
  }
}

table global_files {
  hash_id varchar(64) [pk, not null]
  file_type varchar(255) [not null]
  size integer [not null]
  url text [not null]
  metadata jsonb
  creator text [not null]
  created_at "timestamp with time zone" [not null, default: `now()`]
  accessed_at "timestamp with time zone" [not null, default: `now()`]
}

table knowledge_base_files {
  knowledge_base_id text [not null]
  file_id text [not null]
  user_id text [not null]
  created_at "timestamp with time zone" [not null, default: `now()`]

  indexes {
    (knowledge_base_id, file_id) [pk]
  }
}

table knowledge_bases {
  id text [pk, not null]
  name text [not null]
  description text
  avatar text
  type text
  user_id text [not null]
  client_id text
  is_public boolean [default: false]
  settings jsonb
  accessed_at "timestamp with time zone" [not null, default: `now()`]
  created_at "timestamp with time zone" [not null, default: `now()`]
  updated_at "timestamp with time zone" [not null, default: `now()`]

  indexes {
    (client_id, user_id) [name: 'knowledge_bases_client_id_user_id_unique', unique]
  }
}

table generation_batches {
  id text [pk, not null]
  user_id text [not null]
  generation_topic_id text [not null]
  provider text [not null]
  model text [not null]
  prompt text [not null]
  width integer
  height integer
  ratio varchar(64)
  config jsonb
  accessed_at "timestamp with time zone" [not null, default: `now()`]
  created_at "timestamp with time zone" [not null, default: `now()`]
  updated_at "timestamp with time zone" [not null, default: `now()`]
}

table generation_topics {
  id text [pk, not null]
  user_id text [not null]
  title text
  cover_url text
  accessed_at "timestamp with time zone" [not null, default: `now()`]
  created_at "timestamp with time zone" [not null, default: `now()`]
  updated_at "timestamp with time zone" [not null, default: `now()`]
}

table generations {
  id text [pk, not null]
  user_id text [not null]
  generation_batch_id varchar(64) [not null]
  async_task_id uuid
  file_id text
  seed integer
  asset jsonb
  accessed_at "timestamp with time zone" [not null, default: `now()`]
  created_at "timestamp with time zone" [not null, default: `now()`]
  updated_at "timestamp with time zone" [not null, default: `now()`]
}

table message_chunks {
  message_id text
  chunk_id uuid
  user_id text [not null]

  indexes {
    (chunk_id, message_id) [pk]
  }
}

table message_plugins {
  id text [pk, not null]
  tool_call_id text
  type text [default: 'default']
  api_name text
  arguments text
  identifier text
  state jsonb
  error jsonb
  client_id text
  user_id text [not null]

  indexes {
    (client_id, user_id) [name: 'message_plugins_client_id_user_id_unique', unique]
  }
}

table message_queries {
  id uuid [pk, not null, default: `gen_random_uuid()`]
  message_id text [not null]
  rewrite_query text
  user_query text
  client_id text
  user_id text [not null]
  embeddings_id uuid

  indexes {
    (client_id, user_id) [name: 'message_queries_client_id_user_id_unique', unique]
  }
}

table message_query_chunks {
  id text
  query_id uuid
  chunk_id uuid
  similarity "numeric(6, 5)"
  user_id text [not null]

  indexes {
    (chunk_id, id, query_id) [pk]
  }
}

table message_tts {
  id text [pk, not null]
  content_md5 text
  file_id text
  voice text
  client_id text
  user_id text [not null]

  indexes {
    (client_id, user_id) [name: 'message_tts_client_id_user_id_unique', unique]
  }
}

table message_translates {
  id text [pk, not null]
  content text
  from text
  to text
  client_id text
  user_id text [not null]

  indexes {
    (client_id, user_id) [name: 'message_translates_client_id_user_id_unique', unique]
  }
}

table messages {
  id text [pk, not null]
  role text [not null]
  content text
  reasoning jsonb
  search jsonb
  metadata jsonb
  model text
  provider text
  favorite boolean [default: false]
  error jsonb
  tools jsonb
  trace_id text
  observation_id text
  client_id text
  user_id text [not null]
  session_id text
  topic_id text
  thread_id text
  parent_id text
  quota_id text
  agent_id text
  group_id text
  target_id text
  accessed_at "timestamp with time zone" [not null, default: `now()`]
  created_at "timestamp with time zone" [not null, default: `now()`]
  updated_at "timestamp with time zone" [not null, default: `now()`]

  indexes {
    created_at [name: 'messages_created_at_idx']
    (client_id, user_id) [name: 'message_client_id_user_unique', unique]
    topic_id [name: 'messages_topic_id_idx']
    parent_id [name: 'messages_parent_id_idx']
    quota_id [name: 'messages_quota_id_idx']
  }
}

table messages_files {
  file_id text [not null]
  message_id text [not null]
  user_id text [not null]

  indexes {
    (file_id, message_id) [pk]
  }
}

table nextauth_accounts {
  access_token text
  expires_at integer
  id_token text
  provider text [not null]
  providerAccountId text [not null]
  refresh_token text
  scope text
  session_state text
  token_type text
  type text [not null]
  userId text [not null]

  indexes {
    (provider, providerAccountId) [pk]
  }
}

table nextauth_authenticators {
  counter integer [not null]
  credentialBackedUp boolean [not null]
  credentialDeviceType text [not null]
  credentialID text [not null, unique]
  credentialPublicKey text [not null]
  providerAccountId text [not null]
  transports text
  userId text [not null]

  indexes {
    (userId, credentialID) [pk]
  }
}

table nextauth_sessions {
  expires timestamp [not null]
  sessionToken text [pk, not null]
  userId text [not null]
}

table nextauth_verificationtokens {
  expires timestamp [not null]
  identifier text [not null]
  token text [not null]

  indexes {
    (identifier, token) [pk]
  }
}

table oauth_handoffs {
  id text [pk, not null]
  client varchar(50) [not null]
  payload jsonb [not null]
  accessed_at "timestamp with time zone" [not null, default: `now()`]
  created_at "timestamp with time zone" [not null, default: `now()`]
  updated_at "timestamp with time zone" [not null, default: `now()`]
}

table oidc_access_tokens {
  id varchar(255) [pk, not null]
  data jsonb [not null]
  expires_at "timestamp with time zone" [not null]
  consumed_at "timestamp with time zone"
  user_id text [not null]
  client_id varchar(255) [not null]
  grant_id varchar(255)
  accessed_at "timestamp with time zone" [not null, default: `now()`]
  created_at "timestamp with time zone" [not null, default: `now()`]
  updated_at "timestamp with time zone" [not null, default: `now()`]
}

table oidc_authorization_codes {
  id varchar(255) [pk, not null]
  data jsonb [not null]
  expires_at "timestamp with time zone" [not null]
  consumed_at "timestamp with time zone"
  user_id text [not null]
  client_id varchar(255) [not null]
  grant_id varchar(255)
  accessed_at "timestamp with time zone" [not null, default: `now()`]
  created_at "timestamp with time zone" [not null, default: `now()`]
  updated_at "timestamp with time zone" [not null, default: `now()`]
}

table oidc_clients {
  id varchar(255) [pk, not null]
  name text [not null]
  description text
  client_secret varchar(255)
  redirect_uris text[] [not null]
  grants text[] [not null]
  response_types text[] [not null]
  scopes text[] [not null]
  token_endpoint_auth_method varchar(20)
  application_type varchar(20)
  client_uri text
  logo_uri text
  policy_uri text
  tos_uri text
  is_first_party boolean [default: false]
  accessed_at "timestamp with time zone" [not null, default: `now()`]
  created_at "timestamp with time zone" [not null, default: `now()`]
  updated_at "timestamp with time zone" [not null, default: `now()`]
}

table oidc_consents {
  user_id text [not null]
  client_id varchar(255) [not null]
  scopes text[] [not null]
  expires_at "timestamp with time zone"
  accessed_at "timestamp with time zone" [not null, default: `now()`]
  created_at "timestamp with time zone" [not null, default: `now()`]
  updated_at "timestamp with time zone" [not null, default: `now()`]

  indexes {
    (user_id, client_id) [pk]
  }
}

table oidc_device_codes {
  id varchar(255) [pk, not null]
  data jsonb [not null]
  expires_at "timestamp with time zone" [not null]
  consumed_at "timestamp with time zone"
  user_id text
  client_id varchar(255) [not null]
  grant_id varchar(255)
  user_code varchar(255)
  accessed_at "timestamp with time zone" [not null, default: `now()`]
  created_at "timestamp with time zone" [not null, default: `now()`]
  updated_at "timestamp with time zone" [not null, default: `now()`]
}

table oidc_grants {
  id varchar(255) [pk, not null]
  data jsonb [not null]
  expires_at "timestamp with time zone" [not null]
  consumed_at "timestamp with time zone"
  user_id text [not null]
  client_id varchar(255) [not null]
  accessed_at "timestamp with time zone" [not null, default: `now()`]
  created_at "timestamp with time zone" [not null, default: `now()`]
  updated_at "timestamp with time zone" [not null, default: `now()`]
}

table oidc_interactions {
  id varchar(255) [pk, not null]
  data jsonb [not null]
  expires_at "timestamp with time zone" [not null]
  accessed_at "timestamp with time zone" [not null, default: `now()`]
  created_at "timestamp with time zone" [not null, default: `now()`]
  updated_at "timestamp with time zone" [not null, default: `now()`]
}

table oidc_refresh_tokens {
  id varchar(255) [pk, not null]
  data jsonb [not null]
  expires_at "timestamp with time zone" [not null]
  consumed_at "timestamp with time zone"
  user_id text [not null]
  client_id varchar(255) [not null]
  grant_id varchar(255)
  accessed_at "timestamp with time zone" [not null, default: `now()`]
  created_at "timestamp with time zone" [not null, default: `now()`]
  updated_at "timestamp with time zone" [not null, default: `now()`]
}

table oidc_sessions {
  id varchar(255) [pk, not null]
  data jsonb [not null]
  expires_at "timestamp with time zone" [not null]
  user_id text [not null]
  accessed_at "timestamp with time zone" [not null, default: `now()`]
  created_at "timestamp with time zone" [not null, default: `now()`]
  updated_at "timestamp with time zone" [not null, default: `now()`]
}

table chunks {
  id uuid [pk, not null, default: `gen_random_uuid()`]
  text text
  abstract text
  metadata jsonb
  index integer
  type varchar
  client_id text
  user_id text
  accessed_at "timestamp with time zone" [not null, default: `now()`]
  created_at "timestamp with time zone" [not null, default: `now()`]
  updated_at "timestamp with time zone" [not null, default: `now()`]

  indexes {
    (client_id, user_id) [name: 'chunks_client_id_user_id_unique', unique]
  }
}

table embeddings {
  id uuid [pk, not null, default: `gen_random_uuid()`]
  chunk_id uuid [unique]
  embeddings vector(1024)
  model text
  client_id text
  user_id text

  indexes {
    (client_id, user_id) [name: 'embeddings_client_id_user_id_unique', unique]
  }
}

table unstructured_chunks {
  id uuid [pk, not null, default: `gen_random_uuid()`]
  text text
  metadata jsonb
  index integer
  type varchar
  accessed_at "timestamp with time zone" [not null, default: `now()`]
  created_at "timestamp with time zone" [not null, default: `now()`]
  updated_at "timestamp with time zone" [not null, default: `now()`]
  parent_id varchar
  composite_id uuid
  client_id text
  user_id text
  file_id varchar

  indexes {
    (client_id, user_id) [name: 'unstructured_chunks_client_id_user_id_unique', unique]
  }
}

table rag_eval_dataset_records {
  id integer [pk, not null]
  dataset_id integer [not null]
  ideal text
  question text
  reference_files text[]
  metadata jsonb
  user_id text
  accessed_at "timestamp with time zone" [not null, default: `now()`]
  created_at "timestamp with time zone" [not null, default: `now()`]
  updated_at "timestamp with time zone" [not null, default: `now()`]
}

table rag_eval_datasets {
  id integer [pk, not null]
  description text
  name text [not null]
  knowledge_base_id text
  user_id text
  accessed_at "timestamp with time zone" [not null, default: `now()`]
  created_at "timestamp with time zone" [not null, default: `now()`]
  updated_at "timestamp with time zone" [not null, default: `now()`]
}

table rag_eval_evaluations {
  id integer [pk, not null]
  name text [not null]
  description text
  eval_records_url text
  status text
  error jsonb
  dataset_id integer [not null]
  knowledge_base_id text
  language_model text
  embedding_model text
  user_id text
  accessed_at "timestamp with time zone" [not null, default: `now()`]
  created_at "timestamp with time zone" [not null, default: `now()`]
  updated_at "timestamp with time zone" [not null, default: `now()`]
}

table rag_eval_evaluation_records {
  id integer [pk, not null]
  question text [not null]
  answer text
  context text[]
  ideal text
  status text
  error jsonb
  language_model text
  embedding_model text
  question_embedding_id uuid
  duration integer
  dataset_record_id integer [not null]
  evaluation_id integer [not null]
  user_id text
  accessed_at "timestamp with time zone" [not null, default: `now()`]
  created_at "timestamp with time zone" [not null, default: `now()`]
  updated_at "timestamp with time zone" [not null, default: `now()`]
}

table rbac_permissions {
  id integer [pk, not null]
  code text [not null, unique]
  name text [not null]
  description text
  category text [not null]
  is_active boolean [not null, default: true]
  accessed_at "timestamp with time zone" [not null, default: `now()`]
  created_at "timestamp with time zone" [not null, default: `now()`]
  updated_at "timestamp with time zone" [not null, default: `now()`]
}

table rbac_role_permissions {
  role_id integer [not null]
  permission_id integer [not null]
  created_at "timestamp with time zone" [not null, default: `now()`]

  indexes {
    (role_id, permission_id) [pk]
    role_id [name: 'rbac_role_permissions_role_id_idx']
    permission_id [name: 'rbac_role_permissions_permission_id_idx']
  }
}

table rbac_roles {
  id integer [pk, not null]
  name text [not null, unique]
  display_name text [not null]
  description text
  is_system boolean [not null, default: false]
  is_active boolean [not null, default: true]
  metadata jsonb [default: `{}`]
  accessed_at "timestamp with time zone" [not null, default: `now()`]
  created_at "timestamp with time zone" [not null, default: `now()`]
  updated_at "timestamp with time zone" [not null, default: `now()`]
}

table rbac_user_roles {
  user_id text [not null]
  role_id integer [not null]
  created_at "timestamp with time zone" [not null, default: `now()`]
  expires_at "timestamp with time zone"

  indexes {
    (user_id, role_id) [pk]
    user_id [name: 'rbac_user_roles_user_id_idx']
    role_id [name: 'rbac_user_roles_role_id_idx']
  }
}

table agents_to_sessions {
  agent_id text [not null]
  session_id text [not null]
  user_id text [not null]

  indexes {
    (agent_id, session_id) [pk]
  }
}

table file_chunks {
  file_id varchar
  chunk_id uuid
  created_at "timestamp with time zone" [not null, default: `now()`]
  user_id text [not null]

  indexes {
    (file_id, chunk_id) [pk]
  }
}

table files_to_sessions {
  file_id text [not null]
  session_id text [not null]
  user_id text [not null]

  indexes {
    (file_id, session_id) [pk]
  }
}

table session_groups {
  id text [pk, not null]
  name text [not null]
  sort integer
  user_id text [not null]
  client_id text
  accessed_at "timestamp with time zone" [not null, default: `now()`]
  created_at "timestamp with time zone" [not null, default: `now()`]
  updated_at "timestamp with time zone" [not null, default: `now()`]

  indexes {
    (client_id, user_id) [name: 'session_groups_client_id_user_id_unique', unique]
  }
}

table sessions {
  id text [pk, not null]
  slug varchar(100) [not null]
  title text
  description text
  avatar text
  background_color text
  type text [default: 'agent']
  user_id text [not null]
  group_id text
  client_id text
  pinned boolean [default: false]
  accessed_at "timestamp with time zone" [not null, default: `now()`]
  created_at "timestamp with time zone" [not null, default: `now()`]
  updated_at "timestamp with time zone" [not null, default: `now()`]

  indexes {
    (slug, user_id) [name: 'slug_user_id_unique', unique]
    (client_id, user_id) [name: 'sessions_client_id_user_id_unique', unique]
  }
}

table threads {
  id text [pk, not null]
  title text
  type text [not null]
  status text [default: 'active']
  topic_id text [not null]
  source_message_id text [not null]
  parent_thread_id text
  client_id text
  user_id text [not null]
  last_active_at "timestamp with time zone" [default: `now()`]
  accessed_at "timestamp with time zone" [not null, default: `now()`]
  created_at "timestamp with time zone" [not null, default: `now()`]
  updated_at "timestamp with time zone" [not null, default: `now()`]

  indexes {
    (client_id, user_id) [name: 'threads_client_id_user_id_unique', unique]
  }
}

table topic_documents {
  document_id text [not null]
  topic_id text [not null]
  user_id text [not null]
  created_at "timestamp with time zone" [not null, default: `now()`]

  indexes {
    (document_id, topic_id) [pk]
  }
}

table topics {
  id text [pk, not null]
  title text
  favorite boolean [default: false]
  session_id text
  group_id text
  user_id text [not null]
  client_id text
  history_summary text
  metadata jsonb
  accessed_at "timestamp with time zone" [not null, default: `now()`]
  created_at "timestamp with time zone" [not null, default: `now()`]
  updated_at "timestamp with time zone" [not null, default: `now()`]

  indexes {
    (client_id, user_id) [name: 'topics_client_id_user_id_unique', unique]
  }
}

table user_installed_plugins {
  user_id text [not null]
  identifier text [not null]
  type text [not null]
  manifest jsonb
  settings jsonb
  custom_params jsonb
  accessed_at "timestamp with time zone" [not null, default: `now()`]
  created_at "timestamp with time zone" [not null, default: `now()`]
  updated_at "timestamp with time zone" [not null, default: `now()`]

  indexes {
    (user_id, identifier) [pk]
  }
}

table user_settings {
  id text [pk, not null]
  tts jsonb
  hotkey jsonb
  key_vaults text
  general jsonb
  language_model jsonb
  system_agent jsonb
  default_agent jsonb
  tool jsonb
}

table users {
  id text [pk, not null]
  username text [unique]
  email text
  avatar text
  phone text
  first_name text
  last_name text
  full_name text
  is_onboarded boolean [default: false]
  clerk_created_at "timestamp with time zone"
  email_verified_at "timestamp with time zone"
  preference jsonb
  accessed_at "timestamp with time zone" [not null, default: `now()`]
  created_at "timestamp with time zone" [not null, default: `now()`]
  updated_at "timestamp with time zone" [not null, default: `now()`]
}

ref: agents_files.file_id > files.id

ref: agents_files.agent_id > agents.id

ref: agents_knowledge_bases.knowledge_base_id - knowledge_bases.id

ref: agents_knowledge_bases.agent_id > agents.id

ref: agents_to_sessions.session_id > sessions.id

ref: agents_to_sessions.agent_id > agents.id

ref: chat_groups_agents.chat_group_id > chat_groups.id

ref: chat_groups_agents.agent_id > agents.id

ref: chat_groups_agents.user_id - users.id

ref: chat_groups.user_id - users.id

ref: unstructured_chunks.file_id - files.id

ref: document_chunks.document_id > documents.id

ref: documents.file_id > files.id

ref: file_chunks.file_id - files.id

ref: file_chunks.chunk_id - chunks.id

ref: generations.file_id - files.id

ref: files.embedding_task_id - async_tasks.id

ref: files_to_sessions.file_id > files.id

ref: files_to_sessions.session_id > sessions.id

ref: generation_batches.user_id - users.id

ref: generation_batches.generation_topic_id > generation_topics.id

ref: generation_topics.user_id - users.id

ref: generations.user_id - users.id

ref: generations.generation_batch_id > generation_batches.id

ref: generations.async_task_id - async_tasks.id

ref: messages_files.file_id > files.id

ref: messages_files.message_id > messages.id

ref: messages.session_id - sessions.id

ref: messages.parent_id - messages.id

ref: messages.topic_id - topics.id

ref: threads.source_message_id - messages.id

ref: sessions.group_id - session_groups.id

ref: topic_documents.document_id > documents.id

ref: topic_documents.topic_id > topics.id

ref: topics.session_id - sessions.id<|MERGE_RESOLUTION|>--- conflicted
+++ resolved
@@ -131,19 +131,11 @@
 
 table chat_groups {
   id text [pk, not null]
-<<<<<<< HEAD
-  slug varchar(100) [unique]
-=======
->>>>>>> 8d479074
   title text
   description text
   config jsonb
   client_id text
   user_id text [not null]
-<<<<<<< HEAD
-  group_id text
-=======
->>>>>>> 8d479074
   pinned boolean [default: false]
   accessed_at "timestamp with time zone" [not null, default: `now()`]
   created_at "timestamp with time zone" [not null, default: `now()`]
