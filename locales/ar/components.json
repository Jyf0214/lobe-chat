{
  "ArgsInput": {
<<<<<<< HEAD
    "addArgument": "إضافة وسيط",
    "argumentPlaceholder": "الوسيط {{index}}",
    "enterFirstArgument": "أدخل الوسيط الأول..."
=======
    "addArgument": "إضافة معامل",
    "argumentPlaceholder": "المعامل {{index}}",
    "enterFirstArgument": "أدخل المعامل الأول..."
>>>>>>> 8d479074
  },
  "DragUpload": {
    "dragDesc": "اسحب الملفات هنا، يدعم تحميل عدة صور.",
    "dragFileDesc": "اسحب الصور والملفات هنا، يدعم تحميل عدة صور وملفات.",
    "dragFileTitle": "تحميل الملفات",
    "dragTitle": "تحميل الصور"
  },
  "FileManager": {
    "actions": {
      "addToKnowledgeBase": "إضافة إلى قاعدة المعرفة",
      "addToOtherKnowledgeBase": "إضافة إلى قاعدة معرفة أخرى",
      "batchChunking": "تقسيم دفعي",
      "chunking": "تقسيم",
      "chunkingTooltip": "قم بتقسيم الملف إلى عدة كتل نصية وتحويلها إلى متجهات، يمكن استخدامها في البحث الدلالي والمحادثة حول الملفات",
      "chunkingUnsupported": "هذا الملف لا يدعم تقسيم الأجزاء",
      "confirmDelete": "سيتم حذف هذا الملف، ولن يمكن استعادته بعد الحذف، يرجى تأكيد العملية",
      "confirmDeleteMultiFiles": "سيتم حذف {{count}} ملفًا محددًا، ولن يمكن استعادته بعد الحذف، يرجى تأكيد العملية",
      "confirmRemoveFromKnowledgeBase": "سيتم إزالة {{count}} ملفًا محددًا من قاعدة المعرفة، لا يزال بإمكانك رؤية الملفات في جميع الملفات، يرجى تأكيد العملية",
      "copyUrl": "نسخ الرابط",
      "copyUrlSuccess": "تم نسخ عنوان الملف بنجاح",
      "createChunkingTask": "جارٍ التحضير...",
      "deleteSuccess": "تم حذف الملف بنجاح",
      "downloading": "جارٍ تحميل الملف...",
      "removeFromKnowledgeBase": "إزالة من قاعدة المعرفة",
      "removeFromKnowledgeBaseSuccess": "تمت إزالة الملف بنجاح"
    },
    "bottom": "لقد وصلت إلى النهاية",
    "config": {
      "showFilesInKnowledgeBase": "عرض المحتوى في قاعدة المعرفة"
    },
    "emptyStatus": {
      "actions": {
        "file": "رفع ملف",
        "folder": "رفع مجلد",
        "knowledgeBase": "إنشاء قاعدة معرفة جديدة"
      },
      "or": "أو",
      "title": "قم بسحب الملف أو المجلد هنا"
    },
    "title": {
      "createdAt": "تاريخ الإنشاء",
      "size": "الحجم",
      "title": "ملف"
    },
    "total": {
      "fileCount": "إجمالي {{count}} عنصر",
      "selectedCount": "تم تحديد {{count}} عنصر"
    }
  },
  "FileParsingStatus": {
    "chunks": {
      "embeddingStatus": {
        "empty": "لم يتم تحويل كتل النص بالكامل إلى متجهات، مما سيؤدي إلى عدم توفر وظيفة البحث الدلالي، لتحسين جودة البحث، يرجى تحويل كتل النص إلى متجهات",
        "error": "فشل في تحويل البيانات إلى متجهات",
        "errorResult": "فشل في تحويل البيانات إلى متجهات، يرجى التحقق والمحاولة مرة أخرى. سبب الفشل:",
        "processing": "يتم تحويل كتل النص إلى متجهات، يرجى الانتظار",
        "success": "تم تحويل جميع كتل النص الحالية إلى متجهات"
      },
      "embeddings": "تحويل إلى متجهات",
      "status": {
        "error": "فشل في التقسيم",
        "errorResult": "فشل في التقسيم، يرجى التحقق والمحاولة مرة أخرى. سبب الفشل:",
        "processing": "جارٍ التقسيم",
        "processingTip": "الخادم يقوم بتقسيم كتل النص، إغلاق الصفحة لا يؤثر على تقدم التقسيم"
      }
    }
  },
  "GoBack": {
    "back": "عودة"
  },
  "ImageUpload": {
    "actions": {
      "changeImage": "انقر لتغيير الصورة",
      "dropMultipleFiles": "لا يدعم تحميل ملفات متعددة في آن واحد، سيتم استخدام الملف الأول فقط"
    },
    "placeholder": {
      "primary": "إضافة صورة",
      "secondary": "انقر أو اسحب للإرفاق"
    }
  },
  "KeyValueEditor": {
    "addButton": "إضافة صف جديد",
    "deleteTooltip": "حذف",
    "duplicateKeyError": "يجب أن يكون اسم المفتاح فريدًا",
    "keyPlaceholder": "المفتاح",
    "valuePlaceholder": "القيمة"
  },
  "MaxTokenSlider": {
    "unlimited": "غير محدود"
  },
  "ModelSelect": {
    "featureTag": {
      "custom": "نموذج مخصص، الإعداد الافتراضي يدعم الاستدعاء الوظيفي والتعرف البصري، يرجى التحقق من قدرة النموذج على القيام بذلك بناءً على الحالة الفعلية",
      "file": "يدعم هذا النموذج قراءة وتعرف الملفات المرفوعة",
      "functionCall": "يدعم هذا النموذج استدعاء الوظائف",
      "imageOutput": "يدعم هذا النموذج إنشاء الصور",
      "reasoning": "يدعم هذا النموذج التفكير العميق",
      "search": "يدعم هذا النموذج البحث عبر الإنترنت",
      "tokens": "يدعم هذا النموذج حتى {{tokens}} رمزًا في جلسة واحدة",
      "vision": "يدعم هذا النموذج التعرف البصري"
    },
    "removed": "هذا النموذج لم يعد متوفر في القائمة، سيتم إزالته تلقائيًا إذا تم إلغاء تحديده"
  },
  "ModelSwitchPanel": {
    "emptyModel": "لا توجد نماذج ممكن تمكينها، يرجى الانتقال إلى الإعدادات لتمكينها",
    "emptyProvider": "لا توجد مزودات مفعلة، يرجى الذهاب إلى الإعدادات لتفعيلها",
    "goToSettings": "اذهب إلى الإعدادات",
    "provider": "مزود",
    "title": "نموذج"
  },
  "MultiImagesUpload": {
    "actions": {
      "uploadMore": "انقر أو اسحب لإضافة المزيد"
    },
    "modal": {
      "complete": "اكتمل",
      "newFileIndicator": "جديد",
      "selectImageToPreview": "يرجى اختيار صورة للمعاينة",
      "title": "إدارة الصور ({{count}})",
      "upload": "تحميل الصور"
    },
    "placeholder": {
      "primary": "انقر أو اسحب لتحميل الصور",
      "secondary": "يدعم اختيار عدة صور"
    },
    "progress": {
      "uploadingWithCount": "تم تحميل {{completed}} من أصل {{total}}"
    },
    "validation": {
      "fileSizeExceeded": "تجاوز حجم الملف الحد المسموح به",
      "fileSizeExceededDetail": "{{fileName}} ({{actualSize}}) يتجاوز الحد الأقصى للحجم وهو {{maxSize}}",
      "fileSizeExceededMultiple": "{{count}} من الملفات تتجاوز الحد الأقصى للحجم {{maxSize}}: {{fileList}}",
      "imageCountExceeded": "تجاوز عدد الصور الحد المسموح به"
    }
  },
  "OllamaSetupGuide": {
    "action": {
      "close": "إغلاق الإشعار",
      "start": "تم التثبيت والتشغيل، ابدأ المحادثة"
    },
    "cors": {
      "description": "بسبب قيود أمان المتصفح، تحتاج إلى تكوين CORS لـ Ollama لاستخدامه بشكل صحيح.",
      "linux": {
        "env": "أضف `Environment` تحت قسم [Service]، وأضف متغير البيئة OLLAMA_ORIGINS:",
        "reboot": "أعد تحميل systemd وأعد تشغيل Ollama",
        "systemd": "استخدم systemd لتحرير خدمة ollama:"
      },
      "macos": "يرجى فتح تطبيق «الطرفية» ولصق الأوامر التالية ثم الضغط على Enter للتنفيذ",
      "reboot": "يرجى إعادة تشغيل خدمة Ollama بعد الانتهاء من التنفيذ",
      "title": "تكوين Ollama للسماح بالوصول عبر النطاقات المتعددة",
      "windows": "على نظام Windows، انقر على «لوحة التحكم»، ثم انتقل إلى تحرير متغيرات البيئة للنظام. أنشئ متغير بيئة جديد باسم «OLLAMA_ORIGINS» لقائمة المستخدم الخاصة بك، وقيمته هي *، ثم انقر على «موافق/تطبيق» لحفظ التغييرات."
    },
    "install": {
      "description": "يرجى التأكد من أنك قد قمت بتشغيل Ollama، إذا لم تقم بتنزيل Ollama، يرجى زيارة الموقع الرسمي <1>للتنزيل</1>",
      "docker": "إذا كنت تفضل استخدام Docker، فإن Ollama يوفر أيضًا صورة Docker رسمية، يمكنك سحبها باستخدام الأمر التالي:",
      "linux": {
        "command": "قم بتثبيت باستخدام الأمر التالي:",
        "manual": "أو يمكنك الرجوع إلى <1>دليل التثبيت اليدوي لنظام Linux</1> للتثبيت بنفسك."
      },
      "title": "تثبيت وتشغيل تطبيق Ollama محليًا",
      "windowsTab": "Windows (نسخة المعاينة)"
    }
  },
  "Thinking": {
    "thinking": "في حالة تفكير عميق...",
    "thought": "لقد فكرت بعمق (استغرق الأمر {{duration}} ثانية)",
    "thoughtWithDuration": "لقد فكرت بعمق"
  }
}<|MERGE_RESOLUTION|>--- conflicted
+++ resolved
@@ -1,14 +1,8 @@
 {
   "ArgsInput": {
-<<<<<<< HEAD
-    "addArgument": "إضافة وسيط",
-    "argumentPlaceholder": "الوسيط {{index}}",
-    "enterFirstArgument": "أدخل الوسيط الأول..."
-=======
     "addArgument": "إضافة معامل",
     "argumentPlaceholder": "المعامل {{index}}",
     "enterFirstArgument": "أدخل المعامل الأول..."
->>>>>>> 8d479074
   },
   "DragUpload": {
     "dragDesc": "اسحب الملفات هنا، يدعم تحميل عدة صور.",
