{
  "clerkAuth": {
    "loginSuccess": {
      "action": "استمر في الجلسة",
      "desc": "{{greeting}}، يسعدني أن أواصل خدمتك. دعنا نواصل الحديث عن الموضوع الذي تحدثنا عنه مؤخرًا",
      "title": "مرحبًا بعودتك، {{nickName}}"
    }
  },
  "error": {
    "backHome": "العودة إلى الصفحة الرئيسية",
    "desc": "حاول مرة أخرى في وقت لاحق، أو عد إلى العالم المألوف",
    "retry": "إعادة التحميل",
    "title": "واجهت الصفحة مشكلة ما.."
  },
  "fetchError": {
    "detail": "تفاصيل الخطأ",
    "title": "فشل الطلب"
  },
  "import": {
    "importConfigFile": {
      "description": "سبب الخطأ: {{reason}}",
      "title": "فشل الاستيراد"
    },
    "incompatible": {
      "description": "تم تصدير هذا الملف من إصدار أعلى، يرجى محاولة الترقية إلى أحدث إصدار ثم إعادة الاستيراد",
      "title": "التطبيق الحالي لا يدعم استيراد هذا الملف"
    }
  },
  "loginRequired": {
    "desc": "سيتم التحويل تلقائيًا إلى صفحة تسجيل الدخول",
    "title": "يرجى تسجيل الدخول لاستخدام هذه الميزة"
  },
  "notFound": {
    "backHome": "العودة إلى الصفحة الرئيسية",
    "check": "يرجى التحقق من صحة عنوان URL الخاص بك",
    "desc": "لم نتمكن من العثور على الصفحة التي تبحث عنها",
    "title": "هل دخلت إلى مجال غير معروف؟"
  },
  "pluginSettings": {
    "desc": "أكمل الإعدادات التالية لبدء استخدام هذا المكون الإضافي",
    "title": "تكوين مكون الإضافة {{name}}"
  },
  "response": {
    "400": "عذرًا، الخادم غير قادر على فهم طلبك، يرجى التحقق من صحة معلمات الطلب الخاصة بك",
    "401": "عذرًا، رفض الخادم طلبك، قد يكون بسبب صلاحياتك غير الكافية أو عدم تقديم التحقق من الهوية الصالحة",
    "403": "عذرًا، رفض الخادم طلبك، ليس لديك إذن للوصول إلى هذا المحتوى",
    "404": "عذرًا، الخادم لا يمكنه العثور على الصفحة أو المورد المطلوب، يرجى التحقق من صحة عنوان URL الخاص بك",
    "405": "عذرًا، الخادم لا يدعم طريقة الطلب المستخدمة، يرجى التحقق من صحة طريقة الطلب الخاصة بك",
    "406": "عذرًا، الخادم غير قادر على استكمال الطلب وفقًا لخصائص المحتوى التي طلبتها",
    "407": "عذرًا، تحتاج إلى مصادقة الوكيل لمتابعة هذا الطلب",
    "408": "عذرًا، تجاوز الخادم الوقت المحدد في انتظار الطلب، يرجى التحقق من اتصالك بالشبكة والمحاولة مرة أخرى",
    "409": "عذرًا، يوجد تضارب في الطلب الذي لا يمكن معالجته، قد يكون بسبب عدم توافق حالة المورد مع الطلب",
    "410": "عذرًا، تمت إزالة المورد الذي طلبته بشكل دائم ولا يمكن العثور عليه",
    "411": "عذرًا، الخادم غير قادر على معالجة الطلب الذي لا يحتوي على طول محتوى صالح",
    "412": "عذرًا، لم يتم تلبية شروط الخادم الجانبية لطلبك ولا يمكن استكمال الطلب",
    "413": "عذرًا، حجم بيانات طلبك كبير جدًا والخادم غير قادر على معالجته",
    "414": "عذرًا، طول عنوان URI الخاص بطلبك كبير جدًا والخادم غير قادر على معالجته",
    "415": "عذرًا، الخادم غير قادر على معالجة تنسيق الوسائط المرفقة بالطلب",
    "416": "عذرًا، الخادم غير قادر على تلبية نطاق الطلب الذي قدمته",
    "417": "عذرًا، الخادم غير قادر على تلبية قيم توقعاتك",
    "422": "عذرًا، الطلب لديه تنسيق صحيح، ولكن بسبب وجود أخطاء دلالية، لا يمكن الاستجابة",
    "423": "عذرًا، تم قفل المورد الذي طلبته",
    "424": "عذرًا، بسبب فشل الطلب السابق، لا يمكن استكمال الطلب الحالي",
    "426": "عذرًا، يتطلب الخادم ترقية عميلك إلى إصدار بروتوكول أعلى",
    "428": "عذرًا، يتطلب الخادم شروطًا مسبقة، ويجب أن يحتوي طلبك على رؤوس الشروط الصحيحة",
    "429": "عذرًا، طلبك كثير جدًا والخادم متعب قليلاً، يرجى المحاولة مرة أخرى لاحقًا",
    "431": "عذرًا، حقول رأس الطلب الخاصة بك كبيرة جدًا والخادم غير قادر على معالجتها",
    "451": "عذرًا، بسبب الأسباب القانونية، يرفض الخادم توفير هذا المورد",
    "499": "نعتذر، تم قطع طلبك بشكل غير متوقع أثناء معالجته على الخادم، قد يكون ذلك بسبب إلغاء العملية من قبلك أو بسبب عدم استقرار الاتصال بالشبكة. يرجى التحقق من حالة الشبكة ثم إعادة المحاولة.",
    "500": "عذرًا، يبدو أن الخادم واجه بعض الصعوبات ولا يمكنه حاليًا استكمال طلبك، يرجى المحاولة مرة أخرى لاحقًا",
    "501": "عذرًا، لا يعرف الخادم كيفية معالجة هذا الطلب، يرجى التأكد من صحة العملية الخاصة بك",
    "502": "عذرًا، يبدو أن الخادم قد ضل الطريق ولا يمكنه حاليًا تقديم الخدمة، يرجى المحاولة مرة أخرى لاحقًا",
    "503": "عذرًا، الخادم غير قادر حاليًا على معالجة طلبك، قد يكون بسبب الحمل الزائد أو الصيانة الجارية، يرجى المحاولة مرة أخرى لاحقًا",
    "504": "عذرًا، الخادم لم ينتظر ردًا من الخادم الأصلي، يرجى المحاولة مرة أخرى لاحقًا",
    "505": "عذرًا، لا يدعم الخادم إصدار HTTP الذي تستخدمه، يرجى التحديث والمحاولة مرة أخرى",
    "506": "عذرًا، هناك مشكلة في تكوين الخادم، يرجى الاتصال بالمسؤول لحلها",
    "507": "عذرًا، لا يوجد مساحة تخزين كافية على الخادم لمعالجة طلبك، يرجى المحاولة مرة أخرى لاحقًا",
    "509": "عذرًا، لقد استنفد الخادم النطاق الترددي، يرجى المحاولة مرة أخرى لاحقًا",
    "510": "عذرًا، لا يدعم الخادم الوظائف الإضافية المطلوبة، يرجى الاتصال بالمسؤول",
    "520": "نعتذر، واجه الخادم مشكلة غير متوقعة، مما أدى إلى عدم القدرة على إكمال طلبك. يرجى المحاولة لاحقًا، نحن نعمل على حل هذه المشكلة.",
    "522": "نعتذر، انتهت مهلة الاتصال بالخادم، ولم يتمكن من الاستجابة لطلبك في الوقت المناسب. قد يكون ذلك بسبب عدم استقرار الشبكة أو أن الخادم غير متاح مؤقتًا. يرجى المحاولة لاحقًا، نحن نبذل جهدًا لاستعادة الخدمة.",
    "524": "نعتذر، انتهت مهلة الخادم أثناء انتظار الرد، قد يكون ذلك بسبب بطء الاستجابة، يرجى المحاولة لاحقًا.",
    "AgentRuntimeError": "حدث خطأ في تشغيل نموذج Lobe اللغوي، يرجى التحقق من المعلومات التالية أو إعادة المحاولة",
    "ConnectionCheckFailed": "الاستجابة فارغة، يرجى التحقق من أن عنوان وكيل الـ API لا ينتهي بـ `/v1`",
    "CreateMessageError": "عذرًا، لم يتم إرسال الرسالة بشكل صحيح، يرجى نسخ المحتوى وإعادة إرساله، بعد تحديث الصفحة لن يتم الاحتفاظ بهذه الرسالة",
    "ExceededContextWindow": "المحتوى المطلوب الحالي يتجاوز الطول الذي يمكن للنموذج معالجته، يرجى تقليل كمية المحتوى ثم إعادة المحاولة",
    "FreePlanLimit": "أنت حاليًا مستخدم مجاني، لا يمكنك استخدام هذه الوظيفة، يرجى الترقية إلى خطة مدفوعة للمتابعة",
    "GoogleAIBlockReason": {
<<<<<<< HEAD
      "BLOCKLIST": "يتضمن المحتوى كلمات محظورة. يرجى التحقق من إدخالك وتعديله ثم المحاولة مرة أخرى.",
      "IMAGE_SAFETY": "تم حظر المحتوى الصوري الناتج لأسباب تتعلق بالسلامة. يرجى محاولة تعديل طلب إنشاء الصورة.",
      "LANGUAGE": "اللغة التي استخدمتها غير مدعومة حالياً. يرجى المحاولة مرة أخرى باستخدام الإنجليزية أو لغة أخرى مدعومة.",
      "OTHER": "تم حظر المحتوى لأسباب غير معروفة. يرجى محاولة إعادة صياغة طلبك.",
      "PROHIBITED_CONTENT": "قد يتضمن طلبك محتوى محظورًا. يرجى تعديل الطلب للتأكد من أنه يتوافق مع سياسات الاستخدام.",
      "RECITATION": "تم حظر المحتوى لوجود احتمال انتهاك حقوق النشر. يرجى استخدام محتوى أصلي أو إعادة صياغة طلبك.",
      "SAFETY": "تم حظر المحتوى بموجب سياسات السلامة. يرجى تعديل طلبك لتجنب تضمين محتوى قد يكون ضارًا أو غير مناسب.",
      "SPII": "قد يحتوي المحتوى على معلومات شخصية حساسة. لحماية الخصوصية، يرجى إزالة المعلومات الحساسة ثم المحاولة مرة أخرى.",
      "default": "تم حظر المحتوى: {{blockReason}}。يرجى تعديل طلبك ثم المحاولة مرة أخرى."
=======
      "BLOCKLIST": "يحتوي محتواك على كلمات محظورة. الرجاء التحقق من مدخلاتك وتعديلها ثم المحاولة مرة أخرى.",
      "IMAGE_SAFETY": "تم حظر المحتوى الصوري لأسباب تتعلق بالسلامة. يرجى محاولة تعديل طلب إنشاء الصورة.",
      "LANGUAGE": "اللغة التي استخدمتها غير مدعومة حالياً. يرجى المحاولة مرة أخرى باستخدام الإنجليزية أو إحدى اللغات المدعومة.",
      "OTHER": "تم حظر المحتوى لسبب غير معروف. يرجى محاولة إعادة صياغة طلبك.",
      "PROHIBITED_CONTENT": "قد يحتوي طلبك على محتوى محظور. يرجى تعديل طلبك والتأكد من أن المحتوى يلتزم بسياسات الاستخدام.",
      "RECITATION": "تم حظر المحتوى لأنه قد ينطوي على مسائل حقوق نشر. يرجى محاولة استخدام محتوى أصلي أو إعادة صياغة طلبك.",
      "SAFETY": "تم حظر المحتوى بسبب سياسات الأمان. يرجى محاولة تعديل طلبك وتجنب تضمين محتوى قد يكون ضاراً أو غير مناسب.",
      "SPII": "قد يحتوي محتواك على معلومات شخصية حساسة. لحماية الخصوصية، يرجى إزالة المعلومات الحساسة ثم المحاولة مرة أخرى.",
      "default": "تم حظر المحتوى: {{blockReason}}。请调整您的请求内容后重试。"
>>>>>>> 8d479074
    },
    "InsufficientQuota": "عذرًا، لقد reached الحد الأقصى للحصة (quota) لهذه المفتاح، يرجى التحقق من رصيد الحساب الخاص بك أو زيادة حصة المفتاح ثم المحاولة مرة أخرى",
    "InvalidAccessCode": "كلمة المرور غير صحيحة أو فارغة، يرجى إدخال كلمة مرور الوصول الصحيحة أو إضافة مفتاح API مخصص",
    "InvalidBedrockCredentials": "فشلت مصادقة Bedrock، يرجى التحقق من AccessKeyId/SecretAccessKey وإعادة المحاولة",
    "InvalidClerkUser": "عذرًا، لم تقم بتسجيل الدخول بعد، يرجى تسجيل الدخول أو التسجيل للمتابعة",
    "InvalidGithubToken": "رمز وصول شخصية GitHub غير صحيح أو فارغ، يرجى التحقق من رمز وصول GitHub الشخصي والمحاولة مرة أخرى",
    "InvalidOllamaArgs": "تكوين Ollama غير صحيح، يرجى التحقق من تكوين Ollama وإعادة المحاولة",
    "InvalidProviderAPIKey": "{{provider}} مفتاح API غير صحيح أو فارغ، يرجى التحقق من مفتاح API {{provider}} الخاص بك وحاول مرة أخرى",
    "InvalidVertexCredentials": "فشل التحقق من بيانات اعتماد Vertex، يرجى التحقق من بيانات الاعتماد وإعادة المحاولة",
    "LocationNotSupportError": "عذرًا، لا يدعم موقعك الحالي خدمة هذا النموذج، قد يكون ذلك بسبب قيود المنطقة أو عدم توفر الخدمة. يرجى التحقق مما إذا كان الموقع الحالي يدعم استخدام هذه الخدمة، أو محاولة استخدام معلومات الموقع الأخرى.",
    "ModelNotFound": "عذرًا، لا يمكن طلب النموذج المطلوب، قد يكون النموذج غير موجود أو أن الوصول غير مصرح به، يرجى تغيير مفتاح API أو تعديل أذونات الوصول ثم إعادة المحاولة",
    "NoOpenAIAPIKey": "مفتاح API الخاص بـ OpenAI فارغ، يرجى إضافة مفتاح API الخاص بـ OpenAI",
    "OllamaBizError": "خطأ في طلب خدمة Ollama، يرجى التحقق من المعلومات التالية أو إعادة المحاولة",
    "OllamaServiceUnavailable": "خدمة Ollama غير متوفرة، يرجى التحقق من تشغيل Ollama بشكل صحيح أو إعدادات الـ Ollama للاتصال عبر النطاقات",
    "PermissionDenied": "عذرًا، ليس لديك إذن للوصول إلى هذه الخدمة، يرجى التحقق مما إذا كانت مفاتيحك تمتلك إذن الوصول",
    "PluginApiNotFound": "عذرًا، لا يوجد API للإضافة في وصف الإضافة، يرجى التحقق من تطابق طريقة الطلب الخاصة بك مع API الوصف",
    "PluginApiParamsError": "عذرًا، فشلت التحقق من صحة معلمات الطلب للإضافة، يرجى التحقق من تطابق المعلمات مع معلومات الوصف",
    "PluginFailToTransformArguments": "عذرًا، فشل تحويل معلمات استدعاء الإضافة، يرجى محاولة إعادة إنشاء رسالة المساعد أو تجربة نموذج AI ذو قدرات استدعاء أقوى",
    "PluginGatewayError": "عذرًا، حدث خطأ في بوابة الإضافة، يرجى التحقق من تكوين بوابة الإضافة",
    "PluginManifestInvalid": "عذرًا، فشلت التحقق من صحة وصف الإضافة، يرجى التحقق من تنسيق وصف الإضافة",
    "PluginManifestNotFound": "عذرًا، لم يتم العثور على وصف الإضافة (manifest.json) في الخادم، يرجى التحقق من صحة عنوان ملف وصف الإضافة",
    "PluginMarketIndexInvalid": "عذرًا، فشلت التحقق من صحة فهرس الإضافات، يرجى التحقق من تنسيق ملف الفهرس",
    "PluginMarketIndexNotFound": "عذرًا، لم يتم العثور على فهرس الإضافات في الخادم، يرجى التحقق من صحة عنوان الفهرس",
    "PluginMetaInvalid": "عذرًا، فشلت التحقق من صحة بيانات الإضافة، يرجى التحقق من تنسيق بيانات الإضافة",
    "PluginMetaNotFound": "عذرًا، لم يتم العثور على معلومات تكوين الإضافة في الفهرس",
    "PluginOpenApiInitError": "عذرًا، فشل تهيئة عميل OpenAPI، يرجى التحقق من معلومات تكوين OpenAPI",
    "PluginServerError": "خطأ في استجابة الخادم لطلب الإضافة، يرجى التحقق من ملف وصف الإضافة وتكوين الإضافة وتنفيذ الخادم وفقًا لمعلومات الخطأ أدناه",
    "PluginSettingsInvalid": "تحتاج هذه الإضافة إلى تكوين صحيح قبل الاستخدام، يرجى التحقق من صحة تكوينك",
    "ProviderBizError": "طلب خدمة {{provider}} خاطئ، يرجى التحقق من المعلومات التالية أو إعادة المحاولة",
    "QuotaLimitReached": "عذرًا، لقد reached الحد الأقصى من استخدام الرموز أو عدد الطلبات لهذا المفتاح. يرجى زيادة حصة هذا المفتاح أو المحاولة لاحقًا.",
    "StreamChunkError": "خطأ في تحليل كتلة الرسالة لطلب التدفق، يرجى التحقق مما إذا كانت واجهة برمجة التطبيقات الحالية تتوافق مع المعايير، أو الاتصال بمزود واجهة برمجة التطبيقات الخاصة بك للاستفسار.",
    "SubscriptionKeyMismatch": "نعتذر، بسبب عطل عرضي في النظام، فإن استخدام الاشتراك الحالي غير فعال مؤقتًا. يرجى النقر على الزر أدناه لاستعادة الاشتراك، أو مراسلتنا عبر البريد الإلكتروني للحصول على الدعم.",
    "SubscriptionPlanLimit": "لقد استنفدت نقاط اشتراكك، ولا يمكنك استخدام هذه الميزة. يرجى الترقية إلى خطة أعلى، أو تكوين واجهة برمجة التطبيقات للنموذج المخصص للاستمرار في الاستخدام",
    "SystemTimeNotMatchError": "عذرًا، وقت النظام لديك لا يتطابق مع الخادم، يرجى التحقق من وقت النظام لديك ثم إعادة المحاولة",
    "UnknownChatFetchError": "عذرًا، حدث خطأ غير معروف في الطلب، يرجى التحقق من المعلومات التالية أو المحاولة مرة أخرى"
  },
  "stt": {
    "responseError": "فشل طلب الخدمة، يرجى التحقق من الإعدادات أو إعادة المحاولة"
  },
  "testConnectionFailed": "فشل اختبار الاتصال: {{error}}",
  "tts": {
    "responseError": "فشل طلب الخدمة، يرجى التحقق من الإعدادات أو إعادة المحاولة"
  },
  "unlock": {
    "addProxyUrl": "إضافة عنوان وكيل OpenAI (اختياري)",
    "apiKey": {
      "description": "يمكنك بدء الجلسة عن طريق إدخال مفتاح API {{name}} الخاص بك",
      "imageGenerationDescription": "أدخل مفتاح API الخاص بـ {{name}} للبدء في التوليد",
      "title": "استخدام مفتاح API {{name}} المخصص"
    },
    "closeMessage": "إغلاق الرسالة",
    "confirm": "تأكيد وإعادة المحاولة",
    "oauth": {
      "description": "فتح المسؤول توثيق تسجيل الدخول الموحد، انقر فوق الزر أدناه لتسجيل الدخول وفتح التطبيق",
      "success": "تم تسجيل الدخول بنجاح",
      "title": "تسجيل الدخول إلى الحساب",
      "welcome": "مرحبا بك!"
    },
    "password": {
      "description": "قام المسؤول بتشفير التطبيق، قم بإدخال كلمة مرور التطبيق لفتح التطبيق. يتعين إدخال كلمة المرور مرة واحدة فقط",
      "placeholder": "الرجاء إدخال كلمة المرور",
      "title": "إدخال كلمة المرور لفتح التطبيق"
    },
    "tabs": {
      "apiKey": "مفتاح واجهة برمجة التطبيقات المخصص",
      "password": "كلمة المرور"
    }
  },
  "upload": {
    "desc": "التفاصيل: {{detail}}",
    "fileOnlySupportInServerMode": "وضع النشر الحالي لا يدعم تحميل ملفات غير الصور. إذا كنت بحاجة إلى تحميل تنسيق {{ext}}، يرجى التبديل إلى نشر قاعدة البيانات على الخادم أو استخدام خدمة {{cloud}}.",
    "networkError": "يرجى التأكد من أن اتصال الشبكة لديك يعمل بشكل صحيح، والتحقق من إعدادات تكوين خدمة تخزين الملفات عبر النطاق.",
    "title": "فشل تحميل الملف، يرجى التحقق من الاتصال بالشبكة أو المحاولة لاحقًا",
    "unknownError": "سبب الخطأ: {{reason}}",
    "uploadFailed": "فشل تحميل الملف"
  }
}<|MERGE_RESOLUTION|>--- conflicted
+++ resolved
@@ -86,17 +86,6 @@
     "ExceededContextWindow": "المحتوى المطلوب الحالي يتجاوز الطول الذي يمكن للنموذج معالجته، يرجى تقليل كمية المحتوى ثم إعادة المحاولة",
     "FreePlanLimit": "أنت حاليًا مستخدم مجاني، لا يمكنك استخدام هذه الوظيفة، يرجى الترقية إلى خطة مدفوعة للمتابعة",
     "GoogleAIBlockReason": {
-<<<<<<< HEAD
-      "BLOCKLIST": "يتضمن المحتوى كلمات محظورة. يرجى التحقق من إدخالك وتعديله ثم المحاولة مرة أخرى.",
-      "IMAGE_SAFETY": "تم حظر المحتوى الصوري الناتج لأسباب تتعلق بالسلامة. يرجى محاولة تعديل طلب إنشاء الصورة.",
-      "LANGUAGE": "اللغة التي استخدمتها غير مدعومة حالياً. يرجى المحاولة مرة أخرى باستخدام الإنجليزية أو لغة أخرى مدعومة.",
-      "OTHER": "تم حظر المحتوى لأسباب غير معروفة. يرجى محاولة إعادة صياغة طلبك.",
-      "PROHIBITED_CONTENT": "قد يتضمن طلبك محتوى محظورًا. يرجى تعديل الطلب للتأكد من أنه يتوافق مع سياسات الاستخدام.",
-      "RECITATION": "تم حظر المحتوى لوجود احتمال انتهاك حقوق النشر. يرجى استخدام محتوى أصلي أو إعادة صياغة طلبك.",
-      "SAFETY": "تم حظر المحتوى بموجب سياسات السلامة. يرجى تعديل طلبك لتجنب تضمين محتوى قد يكون ضارًا أو غير مناسب.",
-      "SPII": "قد يحتوي المحتوى على معلومات شخصية حساسة. لحماية الخصوصية، يرجى إزالة المعلومات الحساسة ثم المحاولة مرة أخرى.",
-      "default": "تم حظر المحتوى: {{blockReason}}。يرجى تعديل طلبك ثم المحاولة مرة أخرى."
-=======
       "BLOCKLIST": "يحتوي محتواك على كلمات محظورة. الرجاء التحقق من مدخلاتك وتعديلها ثم المحاولة مرة أخرى.",
       "IMAGE_SAFETY": "تم حظر المحتوى الصوري لأسباب تتعلق بالسلامة. يرجى محاولة تعديل طلب إنشاء الصورة.",
       "LANGUAGE": "اللغة التي استخدمتها غير مدعومة حالياً. يرجى المحاولة مرة أخرى باستخدام الإنجليزية أو إحدى اللغات المدعومة.",
@@ -106,7 +95,6 @@
       "SAFETY": "تم حظر المحتوى بسبب سياسات الأمان. يرجى محاولة تعديل طلبك وتجنب تضمين محتوى قد يكون ضاراً أو غير مناسب.",
       "SPII": "قد يحتوي محتواك على معلومات شخصية حساسة. لحماية الخصوصية، يرجى إزالة المعلومات الحساسة ثم المحاولة مرة أخرى.",
       "default": "تم حظر المحتوى: {{blockReason}}。请调整您的请求内容后重试。"
->>>>>>> 8d479074
     },
     "InsufficientQuota": "عذرًا، لقد reached الحد الأقصى للحصة (quota) لهذه المفتاح، يرجى التحقق من رصيد الحساب الخاص بك أو زيادة حصة المفتاح ثم المحاولة مرة أخرى",
     "InvalidAccessCode": "كلمة المرور غير صحيحة أو فارغة، يرجى إدخال كلمة مرور الوصول الصحيحة أو إضافة مفتاح API مخصص",
