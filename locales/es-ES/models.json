{
  "01-ai/yi-1.5-34b-chat": {
    "description": "Cero Uno, el último modelo de ajuste fino de código abierto, cuenta con 34 mil millones de parámetros, con ajuste fino que admite múltiples escenarios de conversación y datos de entrenamiento de alta calidad, alineados con las preferencias humanas."
  },
  "01-ai/yi-1.5-9b-chat": {
    "description": "Cero Uno, el último modelo de ajuste fino de código abierto, cuenta con 9 mil millones de parámetros, con ajuste fino que admite múltiples escenarios de conversación y datos de entrenamiento de alta calidad, alineados con las preferencias humanas."
  },
  "360/deepseek-r1": {
    "description": "【Versión desplegada de 360】DeepSeek-R1 utiliza técnicas de aprendizaje por refuerzo a gran escala en la fase de post-entrenamiento, mejorando enormemente la capacidad de inferencia del modelo con muy pocos datos etiquetados. En tareas de matemáticas, código y razonamiento en lenguaje natural, su rendimiento es comparable al de la versión oficial de OpenAI o1."
  },
  "360gpt-pro": {
    "description": "360GPT Pro, como un miembro importante de la serie de modelos de IA de 360, satisface diversas aplicaciones de procesamiento de lenguaje natural con su eficiente capacidad de manejo de textos, soportando la comprensión de textos largos y funciones de diálogo en múltiples turnos."
  },
  "360gpt-pro-trans": {
    "description": "Modelo especializado en traducción, optimizado con un ajuste fino profundo, con resultados de traducción líderes."
  },
  "360gpt-turbo": {
    "description": "360GPT Turbo ofrece potentes capacidades de cálculo y diálogo, con una excelente comprensión semántica y eficiencia de generación, siendo la solución ideal para empresas y desarrolladores como asistente inteligente."
  },
  "360gpt-turbo-responsibility-8k": {
    "description": "360GPT Turbo Responsibility 8K enfatiza la seguridad semántica y la responsabilidad, diseñado específicamente para aplicaciones que requieren altos estándares de seguridad de contenido, asegurando la precisión y robustez de la experiencia del usuario."
  },
  "360gpt2-o1": {
    "description": "360gpt2-o1 utiliza la búsqueda en árbol para construir cadenas de pensamiento e introduce un mecanismo de reflexión, entrenado mediante aprendizaje por refuerzo, lo que le permite tener la capacidad de auto-reflexión y corrección de errores."
  },
  "360gpt2-pro": {
    "description": "360GPT2 Pro es un modelo avanzado de procesamiento de lenguaje natural lanzado por la empresa 360, con una excelente capacidad de generación y comprensión de textos, destacándose especialmente en la generación y creación de contenido, capaz de manejar tareas complejas de conversión de lenguaje y representación de roles."
  },
  "360zhinao2-o1": {
    "description": "360zhinao2-o1 utiliza búsqueda en árbol para construir cadenas de pensamiento e introduce un mecanismo de reflexión, entrenando el modelo con aprendizaje por refuerzo, lo que le confiere la capacidad de auto-reflexión y corrección de errores."
  },
  "4.0Ultra": {
    "description": "Spark4.0 Ultra es la versión más poderosa de la serie de modelos grandes de Xinghuo, mejorando la comprensión y capacidad de resumen de contenido textual al actualizar la conexión de búsqueda en línea. Es una solución integral para mejorar la productividad en la oficina y responder con precisión a las necesidades, siendo un producto inteligente líder en la industria."
  },
  "AnimeSharp": {
    "description": "AnimeSharp (también conocido como “4x‑AnimeSharp”) es un modelo de superresolución de código abierto desarrollado por Kim2091 basado en la arquitectura ESRGAN, enfocado en la ampliación y el afilado de imágenes con estilo anime. Fue renombrado en febrero de 2022 desde “4x-TextSharpV1”, originalmente también aplicable a imágenes de texto, pero con un rendimiento significativamente optimizado para contenido anime."
  },
  "Baichuan2-Turbo": {
    "description": "Utiliza tecnología de búsqueda mejorada para lograr un enlace completo entre el gran modelo y el conocimiento del dominio, así como el conocimiento de toda la red. Soporta la carga de documentos en PDF, Word y otros formatos, así como la entrada de URL, proporcionando información oportuna y completa, con resultados precisos y profesionales."
  },
  "Baichuan3-Turbo": {
    "description": "Optimizado para escenarios de alta frecuencia empresarial, con mejoras significativas en el rendimiento y una excelente relación calidad-precio. En comparación con el modelo Baichuan2, la creación de contenido mejora un 20%, las preguntas y respuestas de conocimiento un 17%, y la capacidad de interpretación de roles un 40%. En general, su rendimiento es superior al de GPT-3.5."
  },
  "Baichuan3-Turbo-128k": {
    "description": "Con una ventana de contexto ultra larga de 128K, optimizado para escenarios de alta frecuencia empresarial, con mejoras significativas en el rendimiento y una excelente relación calidad-precio. En comparación con el modelo Baichuan2, la creación de contenido mejora un 20%, las preguntas y respuestas de conocimiento un 17%, y la capacidad de interpretación de roles un 40%. En general, su rendimiento es superior al de GPT-3.5."
  },
  "Baichuan4": {
    "description": "El modelo tiene la mejor capacidad en el país, superando a los modelos principales extranjeros en tareas en chino como enciclopedias, textos largos y creación generativa. También cuenta con capacidades multimodales líderes en la industria, destacándose en múltiples evaluaciones de referencia autorizadas."
  },
  "Baichuan4-Air": {
    "description": "El modelo más potente del país, superando a los modelos principales extranjeros en tareas en chino como enciclopedias, textos largos y creación generativa. También cuenta con capacidades multimodales líderes en la industria, destacándose en múltiples evaluaciones de referencia."
  },
  "Baichuan4-Turbo": {
    "description": "El modelo más potente del país, superando a los modelos principales extranjeros en tareas en chino como enciclopedias, textos largos y creación generativa. También cuenta con capacidades multimodales líderes en la industria, destacándose en múltiples evaluaciones de referencia."
  },
  "DeepSeek-R1": {
    "description": "LLM eficiente de última generación, experto en razonamiento, matemáticas y programación."
  },
  "DeepSeek-R1-Distill-Llama-70B": {
    "description": "DeepSeek R1, el modelo más grande e inteligente del conjunto DeepSeek, ha sido destilado en la arquitectura Llama 70B. Basado en pruebas de referencia y evaluaciones humanas, este modelo es más inteligente que el Llama 70B original, destacándose especialmente en tareas que requieren precisión matemática y factual."
  },
  "DeepSeek-R1-Distill-Qwen-1.5B": {
    "description": "El modelo de destilación DeepSeek-R1 basado en Qwen2.5-Math-1.5B optimiza el rendimiento de inferencia mediante aprendizaje por refuerzo y datos de arranque en frío, actualizando el estándar de múltiples tareas en modelos de código abierto."
  },
  "DeepSeek-R1-Distill-Qwen-14B": {
    "description": "El modelo de destilación DeepSeek-R1 basado en Qwen2.5-14B optimiza el rendimiento de inferencia mediante aprendizaje por refuerzo y datos de arranque en frío, actualizando el estándar de múltiples tareas en modelos de código abierto."
  },
  "DeepSeek-R1-Distill-Qwen-32B": {
    "description": "La serie DeepSeek-R1 optimiza el rendimiento de inferencia mediante aprendizaje por refuerzo y datos de arranque en frío, actualizando el estándar de múltiples tareas en modelos de código abierto, superando el nivel de OpenAI-o1-mini."
  },
  "DeepSeek-R1-Distill-Qwen-7B": {
    "description": "El modelo de destilación DeepSeek-R1 basado en Qwen2.5-Math-7B optimiza el rendimiento de inferencia mediante aprendizaje por refuerzo y datos de arranque en frío, actualizando el estándar de múltiples tareas en modelos de código abierto."
  },
  "DeepSeek-V3": {
    "description": "DeepSeek-V3 es un modelo MoE desarrollado internamente por la empresa DeepSeek. Los resultados de DeepSeek-V3 en múltiples evaluaciones superan a otros modelos de código abierto como Qwen2.5-72B y Llama-3.1-405B, y su rendimiento es comparable al de los modelos cerrados de primer nivel mundial como GPT-4o y Claude-3.5-Sonnet."
  },
  "DeepSeek-V3-Fast": {
    "description": "Proveedor del modelo: plataforma sophnet. DeepSeek V3 Fast es la versión de alta velocidad y alto TPS de DeepSeek V3 0324, completamente sin cuantificación, con mayor capacidad en código y matemáticas, ¡y respuesta más rápida!"
  },
  "Doubao-lite-128k": {
    "description": "Doubao-lite ofrece una velocidad de respuesta excepcional y una mejor relación calidad-precio, proporcionando opciones más flexibles para diferentes escenarios de los clientes. Soporta inferencia y ajuste fino con una ventana de contexto de 128k."
  },
  "Doubao-lite-32k": {
    "description": "Doubao-lite ofrece una velocidad de respuesta excepcional y una mejor relación calidad-precio, proporcionando opciones más flexibles para diferentes escenarios de los clientes. Soporta inferencia y ajuste fino con una ventana de contexto de 32k."
  },
  "Doubao-lite-4k": {
    "description": "Doubao-lite ofrece una velocidad de respuesta excepcional y una mejor relación calidad-precio, proporcionando opciones más flexibles para diferentes escenarios de los clientes. Soporta inferencia y ajuste fino con una ventana de contexto de 4k."
  },
  "Doubao-pro-128k": {
    "description": "El modelo principal con mejor rendimiento, adecuado para tareas complejas, con excelentes resultados en preguntas de referencia, resúmenes, creación, clasificación de texto, juegos de rol y otros escenarios. Soporta inferencia y ajuste fino con una ventana de contexto de 128k."
  },
  "Doubao-pro-32k": {
    "description": "El modelo principal con mejor rendimiento, adecuado para tareas complejas, con excelentes resultados en preguntas de referencia, resúmenes, creación, clasificación de texto, juegos de rol y otros escenarios. Soporta inferencia y ajuste fino con una ventana de contexto de 32k."
  },
  "Doubao-pro-4k": {
    "description": "El modelo principal con mejor rendimiento, adecuado para tareas complejas, con excelentes resultados en preguntas de referencia, resúmenes, creación, clasificación de texto, juegos de rol y otros escenarios. Soporta inferencia y ajuste fino con una ventana de contexto de 4k."
  },
  "DreamO": {
    "description": "DreamO es un modelo de generación de imágenes personalizado de código abierto desarrollado conjuntamente por ByteDance y la Universidad de Pekín, diseñado para soportar generación de imágenes multitarea mediante una arquitectura unificada. Utiliza un método eficiente de modelado combinado para generar imágenes altamente coherentes y personalizadas según múltiples condiciones especificadas por el usuario, como identidad, sujeto, estilo y fondo."
  },
  "ERNIE-3.5-128K": {
    "description": "Modelo de lenguaje a gran escala de primera línea desarrollado por Baidu, que abarca una vasta cantidad de corpus en chino y en inglés, con potentes capacidades generales que pueden satisfacer la mayoría de los requisitos de preguntas y respuestas en diálogos, generación de contenido y aplicaciones de plugins; soporta la integración automática con el plugin de búsqueda de Baidu, garantizando la actualidad de la información en las respuestas."
  },
  "ERNIE-3.5-8K": {
    "description": "Modelo de lenguaje a gran escala de primera línea desarrollado por Baidu, que abarca una vasta cantidad de corpus en chino y en inglés, con potentes capacidades generales que pueden satisfacer la mayoría de los requisitos de preguntas y respuestas en diálogos, generación de contenido y aplicaciones de plugins; soporta la integración automática con el plugin de búsqueda de Baidu, garantizando la actualidad de la información en las respuestas."
  },
  "ERNIE-3.5-8K-Preview": {
    "description": "Modelo de lenguaje a gran escala de primera línea desarrollado por Baidu, que abarca una vasta cantidad de corpus en chino y en inglés, con potentes capacidades generales que pueden satisfacer la mayoría de los requisitos de preguntas y respuestas en diálogos, generación de contenido y aplicaciones de plugins; soporta la integración automática con el plugin de búsqueda de Baidu, garantizando la actualidad de la información en las respuestas."
  },
  "ERNIE-4.0-8K-Latest": {
    "description": "Modelo de lenguaje a gran escala ultra avanzado desarrollado por Baidu, que ha logrado una actualización completa de las capacidades del modelo en comparación con ERNIE 3.5, siendo ampliamente aplicable a escenarios de tareas complejas en diversos campos; soporta la integración automática con el plugin de búsqueda de Baidu, garantizando la actualidad de la información en las respuestas."
  },
  "ERNIE-4.0-8K-Preview": {
    "description": "Modelo de lenguaje a gran escala ultra avanzado desarrollado por Baidu, que ha logrado una actualización completa de las capacidades del modelo en comparación con ERNIE 3.5, siendo ampliamente aplicable a escenarios de tareas complejas en diversos campos; soporta la integración automática con el plugin de búsqueda de Baidu, garantizando la actualidad de la información en las respuestas."
  },
  "ERNIE-4.0-Turbo-8K-Latest": {
    "description": "Modelo de lenguaje a gran escala desarrollado por Baidu, con un rendimiento general excepcional, ampliamente aplicable a escenas complejas en diversos campos; soporta la conexión automática al complemento de búsqueda de Baidu, garantizando la actualidad de la información de las preguntas y respuestas. En comparación con ERNIE 4.0, tiene un rendimiento superior."
  },
  "ERNIE-4.0-Turbo-8K-Preview": {
    "description": "Modelo de lenguaje a gran escala ultra avanzado desarrollado por Baidu, con un rendimiento excepcional en efectos generales, siendo ampliamente aplicable a escenarios de tareas complejas en diversos campos; soporta la integración automática con el plugin de búsqueda de Baidu, garantizando la actualidad de la información en las respuestas. En comparación con ERNIE 4.0, ofrece un rendimiento superior."
  },
  "ERNIE-Character-8K": {
    "description": "Modelo de lenguaje vertical desarrollado por Baidu, adecuado para aplicaciones como NPC en juegos, diálogos de servicio al cliente, y juegos de rol conversacionales, con un estilo de personaje más distintivo y coherente, y una mayor capacidad de seguir instrucciones, además de un rendimiento de inferencia superior."
  },
  "ERNIE-Lite-Pro-128K": {
    "description": "Modelo de lenguaje ligero desarrollado por Baidu, que combina un excelente rendimiento del modelo con una alta eficiencia de inferencia, superando a ERNIE Lite, adecuado para su uso en tarjetas de aceleración de IA de bajo consumo."
  },
  "ERNIE-Speed-128K": {
    "description": "Modelo de lenguaje de alto rendimiento desarrollado por Baidu, lanzado en 2024, con capacidades generales excepcionales, adecuado como modelo base para ajustes finos, manejando mejor problemas en escenarios específicos, y con un rendimiento de inferencia excelente."
  },
  "ERNIE-Speed-Pro-128K": {
    "description": "Modelo de lenguaje de alto rendimiento desarrollado por Baidu, lanzado en 2024, con capacidades generales excepcionales, superando a ERNIE Speed, adecuado como modelo base para ajustes finos, manejando mejor problemas en escenarios específicos, y con un rendimiento de inferencia excelente."
  },
  "FLUX.1-Kontext-dev": {
    "description": "FLUX.1-Kontext-dev es un modelo multimodal de generación y edición de imágenes desarrollado por Black Forest Labs, basado en la arquitectura Rectified Flow Transformer, con una escala de 12 mil millones de parámetros. Se especializa en generar, reconstruir, mejorar o editar imágenes bajo condiciones contextuales dadas. Combina las ventajas de generación controlada de modelos de difusión con la capacidad de modelado contextual de Transformers, soportando salidas de alta calidad y aplicándose ampliamente en tareas como restauración de imágenes, completado y reconstrucción de escenas visuales."
  },
  "FLUX.1-dev": {
    "description": "FLUX.1-dev es un modelo multimodal de lenguaje (MLLM) de código abierto desarrollado por Black Forest Labs, optimizado para tareas de texto e imagen, integrando capacidades de comprensión y generación tanto visual como textual. Está basado en avanzados modelos de lenguaje grande (como Mistral-7B) y mediante un codificador visual cuidadosamente diseñado y un ajuste fino por etapas con instrucciones, logra procesamiento colaborativo de texto e imagen y razonamiento para tareas complejas."
  },
  "Gryphe/MythoMax-L2-13b": {
    "description": "MythoMax-L2 (13B) es un modelo innovador, adecuado para aplicaciones en múltiples campos y tareas complejas."
  },
  "HelloMeme": {
    "description": "HelloMeme es una herramienta de IA que puede generar automáticamente memes, GIFs o videos cortos basados en las imágenes o acciones que proporciones. No requiere conocimientos de dibujo o programación; solo necesitas preparar una imagen de referencia y la herramienta te ayudará a crear contenido atractivo, divertido y con estilo coherente."
  },
  "HiDream-I1-Full": {
    "description": "HiDream-E1-Full es un modelo de edición de imágenes multimodal de código abierto lanzado por HiDream.ai, basado en la avanzada arquitectura Diffusion Transformer y potenciado con una fuerte capacidad de comprensión del lenguaje (incorporando LLaMA 3.1-8B-Instruct). Soporta generación de imágenes, transferencia de estilo, edición local y redibujo de contenido mediante instrucciones en lenguaje natural, con excelentes habilidades de comprensión y ejecución texto-imagen."
  },
  "HunyuanDiT-v1.2-Diffusers-Distilled": {
    "description": "hunyuandit-v1.2-distilled es un modelo ligero de generación de imágenes a partir de texto, optimizado mediante destilación para generar imágenes de alta calidad rápidamente, especialmente adecuado para entornos con recursos limitados y tareas de generación en tiempo real."
  },
  "InstantCharacter": {
    "description": "InstantCharacter es un modelo de generación de personajes personalizados sin necesidad de ajuste fino, lanzado por el equipo de IA de Tencent en 2025, diseñado para lograr generación consistente y de alta fidelidad en múltiples escenarios. El modelo permite modelar un personaje basándose únicamente en una imagen de referencia y transferirlo de forma flexible a diversos estilos, acciones y fondos."
  },
  "InternVL2-8B": {
    "description": "InternVL2-8B es un potente modelo de lenguaje visual, que admite el procesamiento multimodal de imágenes y texto, capaz de identificar con precisión el contenido de las imágenes y generar descripciones o respuestas relacionadas."
  },
  "InternVL2.5-26B": {
    "description": "InternVL2.5-26B es un potente modelo de lenguaje visual, que admite el procesamiento multimodal de imágenes y texto, capaz de identificar con precisión el contenido de las imágenes y generar descripciones o respuestas relacionadas."
  },
  "Kolors": {
    "description": "Kolors es un modelo de generación de imágenes a partir de texto desarrollado por el equipo Kolors de Kuaishou. Entrenado con miles de millones de parámetros, destaca en calidad visual, comprensión semántica del chino y renderizado de texto."
  },
  "Kwai-Kolors/Kolors": {
    "description": "Kolors es un modelo de generación de imágenes a partir de texto a gran escala basado en difusión latente, desarrollado por el equipo Kolors de Kuaishou. Entrenado con miles de millones de pares texto-imagen, muestra ventajas significativas en calidad visual, precisión semántica compleja y renderizado de caracteres en chino e inglés. Soporta entradas en ambos idiomas y sobresale en la comprensión y generación de contenido específico en chino."
  },
  "Llama-3.2-11B-Vision-Instruct": {
    "description": "Capacidad de razonamiento de imágenes excepcional en imágenes de alta resolución, adecuada para aplicaciones de comprensión visual."
  },
  "Llama-3.2-90B-Vision-Instruct\t": {
    "description": "Capacidad avanzada de razonamiento de imágenes para aplicaciones de agentes de comprensión visual."
  },
  "Meta-Llama-3.1-405B-Instruct": {
    "description": "Modelo de texto ajustado por instrucciones de Llama 3.1, optimizado para casos de uso de diálogos multilingües, que se destaca en muchos modelos de chat de código abierto y cerrados en benchmarks de la industria comunes."
  },
  "Meta-Llama-3.1-70B-Instruct": {
    "description": "Modelo de texto ajustado por instrucciones de Llama 3.1, optimizado para casos de uso de diálogos multilingües, que se destaca en muchos modelos de chat de código abierto y cerrados en benchmarks de la industria comunes."
  },
  "Meta-Llama-3.1-8B-Instruct": {
    "description": "Modelo de texto ajustado por instrucciones de Llama 3.1, optimizado para casos de uso de diálogos multilingües, que se destaca en muchos modelos de chat de código abierto y cerrados en benchmarks de la industria comunes."
  },
  "Meta-Llama-3.2-1B-Instruct": {
    "description": "Modelo de lenguaje pequeño de última generación, con comprensión del lenguaje, excelente capacidad de razonamiento y generación de texto."
  },
  "Meta-Llama-3.2-3B-Instruct": {
    "description": "Modelo de lenguaje pequeño de última generación, con comprensión del lenguaje, excelente capacidad de razonamiento y generación de texto."
  },
  "Meta-Llama-3.3-70B-Instruct": {
    "description": "Llama 3.3 es el modelo de lenguaje de código abierto multilingüe más avanzado de la serie Llama, que ofrece un rendimiento comparable al modelo de 405B a un costo extremadamente bajo. Basado en la estructura Transformer, y mejorado en utilidad y seguridad a través de ajuste fino supervisado (SFT) y aprendizaje por refuerzo con retroalimentación humana (RLHF). Su versión ajustada por instrucciones está optimizada para diálogos multilingües, superando a muchos modelos de chat de código abierto y cerrados en múltiples benchmarks de la industria. La fecha límite de conocimiento es diciembre de 2023."
  },
  "MiniMax-M1": {
    "description": "Modelo de inferencia de desarrollo propio completamente nuevo. Líder mundial: 80K cadenas de pensamiento x 1M de entradas, con un rendimiento comparable a los modelos de vanguardia internacionales."
  },
  "MiniMax-Text-01": {
    "description": "En la serie de modelos MiniMax-01, hemos realizado una innovación audaz: la implementación a gran escala del mecanismo de atención lineal, donde la arquitectura Transformer tradicional ya no es la única opción. Este modelo tiene una cantidad de parámetros de hasta 456 mil millones, con 45.9 mil millones por activación. El rendimiento general del modelo es comparable a los mejores modelos internacionales, y puede manejar de manera eficiente contextos de hasta 4 millones de tokens, que es 32 veces más que GPT-4o y 20 veces más que Claude-3.5-Sonnet."
  },
  "MiniMaxAI/MiniMax-M1-80k": {
    "description": "MiniMax-M1 es un modelo de inferencia de atención mixta a gran escala con pesos de código abierto, que cuenta con 456 mil millones de parámetros, activando aproximadamente 45.9 mil millones de parámetros por token. El modelo soporta de forma nativa contextos ultra largos de hasta 1 millón de tokens y, gracias a su mecanismo de atención relámpago, reduce en un 75 % las operaciones de punto flotante en tareas de generación de 100 mil tokens en comparación con DeepSeek R1. Además, MiniMax-M1 utiliza una arquitectura MoE (Mezcla de Expertos), combinando el algoritmo CISPO y un diseño de atención mixta para un entrenamiento eficiente mediante aprendizaje reforzado, logrando un rendimiento líder en la industria en inferencia con entradas largas y escenarios reales de ingeniería de software."
  },
  "Moonshot-Kimi-K2-Instruct": {
    "description": "Con un total de 1 billón de parámetros y 32 mil millones de parámetros activados, este modelo no reflexivo alcanza niveles de vanguardia en conocimiento avanzado, matemáticas y codificación, destacando en tareas generales de agentes. Optimizado para tareas de agentes, no solo responde preguntas sino que también puede actuar. Ideal para conversaciones improvisadas, chat general y experiencias de agentes, es un modelo de nivel reflexivo que no requiere largos tiempos de pensamiento."
  },
  "NousResearch/Nous-Hermes-2-Mixtral-8x7B-DPO": {
    "description": "Nous Hermes 2 - Mixtral 8x7B-DPO (46.7B) es un modelo de instrucciones de alta precisión, adecuado para cálculos complejos."
  },
  "OmniConsistency": {
    "description": "OmniConsistency mejora la consistencia de estilo y la capacidad de generalización en tareas de imagen a imagen mediante la introducción de grandes Diffusion Transformers (DiTs) y datos estilizados emparejados, evitando la degradación del estilo."
  },
  "Phi-3-medium-128k-instruct": {
    "description": "El mismo modelo Phi-3-medium, pero con un tamaño de contexto más grande para RAG o indicaciones de pocos disparos."
  },
  "Phi-3-medium-4k-instruct": {
    "description": "Un modelo de 14B parámetros, que demuestra mejor calidad que Phi-3-mini, con un enfoque en datos densos de razonamiento de alta calidad."
  },
  "Phi-3-mini-128k-instruct": {
    "description": "El mismo modelo Phi-3-mini, pero con un tamaño de contexto más grande para RAG o indicaciones de pocos disparos."
  },
  "Phi-3-mini-4k-instruct": {
    "description": "El miembro más pequeño de la familia Phi-3. Optimizado tanto para calidad como para baja latencia."
  },
  "Phi-3-small-128k-instruct": {
    "description": "El mismo modelo Phi-3-small, pero con un tamaño de contexto más grande para RAG o indicaciones de pocos disparos."
  },
  "Phi-3-small-8k-instruct": {
    "description": "Un modelo de 7B parámetros, que demuestra mejor calidad que Phi-3-mini, con un enfoque en datos densos de razonamiento de alta calidad."
  },
  "Phi-3.5-mini-instruct": {
    "description": "Versión actualizada del modelo Phi-3-mini."
  },
  "Phi-3.5-vision-instrust": {
    "description": "Versión actualizada del modelo Phi-3-vision."
  },
  "Pro/Qwen/Qwen2-7B-Instruct": {
    "description": "Qwen2-7B-Instruct es un modelo de lenguaje a gran escala de ajuste fino por instrucciones dentro de la serie Qwen2, con un tamaño de parámetros de 7B. Este modelo se basa en la arquitectura Transformer, utilizando funciones de activación SwiGLU, sesgos de atención QKV y atención de consulta agrupada, entre otras técnicas. Es capaz de manejar entradas a gran escala. Este modelo ha destacado en múltiples pruebas de referencia en comprensión del lenguaje, generación, capacidad multilingüe, codificación, matemáticas y razonamiento, superando a la mayoría de los modelos de código abierto y mostrando competitividad comparable a modelos propietarios en ciertas tareas. Qwen2-7B-Instruct ha mostrado mejoras significativas en múltiples evaluaciones en comparación con Qwen1.5-7B-Chat."
  },
  "Pro/Qwen/Qwen2.5-7B-Instruct": {
    "description": "Qwen2.5-7B-Instruct es uno de los últimos modelos de lenguaje a gran escala lanzados por Alibaba Cloud. Este modelo de 7B ha mejorado significativamente en áreas como codificación y matemáticas. También ofrece soporte multilingüe, abarcando más de 29 idiomas, incluidos chino e inglés. El modelo ha mostrado mejoras significativas en el seguimiento de instrucciones, comprensión de datos estructurados y generación de salidas estructuradas (especialmente JSON)."
  },
  "Pro/Qwen/Qwen2.5-Coder-7B-Instruct": {
    "description": "Qwen2.5-Coder-7B-Instruct es la última versión de la serie de modelos de lenguaje a gran escala específicos para código lanzada por Alibaba Cloud. Este modelo, basado en Qwen2.5, ha mejorado significativamente la generación, razonamiento y reparación de código a través de un entrenamiento con 55 billones de tokens. No solo ha mejorado la capacidad de codificación, sino que también ha mantenido ventajas en habilidades matemáticas y generales. El modelo proporciona una base más completa para aplicaciones prácticas como agentes de código."
  },
  "Pro/Qwen/Qwen2.5-VL-7B-Instruct": {
    "description": "Qwen2.5-VL es el nuevo miembro de la serie Qwen, con potentes capacidades de comprensión visual. Puede analizar texto, gráficos y diseños en imágenes, comprender videos largos y capturar eventos. Es capaz de razonar, manipular herramientas, admitir el posicionamiento de objetos en múltiples formatos y generar salidas estructuradas. Optimiza la resolución dinámica y la tasa de cuadros para la comprensión de videos, además de mejorar la eficiencia del codificador visual."
  },
  "Pro/THUDM/GLM-4.1V-9B-Thinking": {
    "description": "GLM-4.1V-9B-Thinking es un modelo de lenguaje visual (VLM) de código abierto lanzado conjuntamente por Zhipu AI y el laboratorio KEG de la Universidad de Tsinghua, diseñado específicamente para manejar tareas cognitivas multimodales complejas. Este modelo se basa en el modelo base GLM-4-9B-0414 y mejora significativamente su capacidad y estabilidad de razonamiento multimodal mediante la introducción del mecanismo de razonamiento \"Cadena de Pensamiento\" (Chain-of-Thought) y la adopción de estrategias de aprendizaje reforzado."
  },
  "Pro/THUDM/glm-4-9b-chat": {
    "description": "GLM-4-9B-Chat es la versión de código abierto de la serie de modelos preentrenados GLM-4 lanzada por Zhipu AI. Este modelo destaca en semántica, matemáticas, razonamiento, código y conocimiento. Además de soportar diálogos de múltiples turnos, GLM-4-9B-Chat también cuenta con funciones avanzadas como navegación web, ejecución de código, llamadas a herramientas personalizadas (Function Call) y razonamiento de textos largos. El modelo admite 26 idiomas, incluidos chino, inglés, japonés, coreano y alemán. En múltiples pruebas de referencia, GLM-4-9B-Chat ha demostrado un rendimiento excepcional, como AlignBench-v2, MT-Bench, MMLU y C-Eval. Este modelo admite una longitud de contexto máxima de 128K, adecuado para investigación académica y aplicaciones comerciales."
  },
  "Pro/deepseek-ai/DeepSeek-R1": {
    "description": "DeepSeek-R1 es un modelo de inferencia impulsado por aprendizaje por refuerzo (RL) que aborda problemas de repetitividad y legibilidad en el modelo. Antes del RL, DeepSeek-R1 introdujo datos de arranque en frío, optimizando aún más el rendimiento de inferencia. Se desempeña de manera comparable a OpenAI-o1 en tareas matemáticas, de código e inferencia, y mejora el rendimiento general a través de métodos de entrenamiento cuidadosamente diseñados."
  },
  "Pro/deepseek-ai/DeepSeek-R1-Distill-Qwen-7B": {
    "description": "DeepSeek-R1-Distill-Qwen-7B es un modelo obtenido mediante destilación de conocimiento basado en Qwen2.5-Math-7B. Este modelo se ha ajustado utilizando 800.000 muestras seleccionadas generadas por DeepSeek-R1, demostrando una excelente capacidad de razonamiento. Ha mostrado un rendimiento sobresaliente en múltiples pruebas de referencia, alcanzando un 92,8% de precisión en MATH-500, un 55,5% de tasa de aprobación en AIME 2024 y una puntuación de 1189 en CodeForces, lo que demuestra una fuerte capacidad matemática y de programación para un modelo de escala 7B."
  },
  "Pro/deepseek-ai/DeepSeek-V3": {
    "description": "DeepSeek-V3 es un modelo de lenguaje de expertos mixtos (MoE) con 671 mil millones de parámetros, que utiliza atención potencial de múltiples cabezas (MLA) y la arquitectura DeepSeekMoE, combinando estrategias de balanceo de carga sin pérdidas auxiliares para optimizar la eficiencia de inferencia y entrenamiento. Preentrenado en 14.8 billones de tokens de alta calidad, y ajustado mediante supervisión y aprendizaje por refuerzo, DeepSeek-V3 supera a otros modelos de código abierto y se acerca a los modelos cerrados líderes."
  },
  "Pro/moonshotai/Kimi-K2-Instruct": {
    "description": "Kimi K2 es un modelo base con arquitectura MoE que posee capacidades avanzadas de codificación y agentes, con un total de 1 billón de parámetros y 32 mil millones de parámetros activados. En pruebas de referencia en categorías principales como razonamiento general, programación, matemáticas y agentes, el rendimiento del modelo K2 supera a otros modelos de código abierto populares."
  },
  "QwQ-32B-Preview": {
    "description": "QwQ-32B-Preview es un modelo de procesamiento de lenguaje natural innovador, capaz de manejar de manera eficiente tareas complejas de generación de diálogos y comprensión del contexto."
  },
  "Qwen/QVQ-72B-Preview": {
    "description": "QVQ-72B-Preview es un modelo de investigación desarrollado por el equipo de Qwen, enfocado en la capacidad de razonamiento visual, que tiene ventajas únicas en la comprensión de escenas complejas y en la resolución de problemas matemáticos relacionados con la visión."
  },
  "Qwen/QwQ-32B": {
    "description": "QwQ es el modelo de inferencia de la serie Qwen. A diferencia de los modelos tradicionales de ajuste por instrucciones, QwQ posee habilidades de pensamiento e inferencia, lo que le permite lograr un rendimiento significativamente mejorado en tareas posteriores, especialmente en la resolución de problemas difíciles. QwQ-32B es un modelo de inferencia de tamaño mediano que puede competir en rendimiento con los modelos de inferencia más avanzados (como DeepSeek-R1, o1-mini). Este modelo utiliza tecnologías como RoPE, SwiGLU, RMSNorm y sesgo de atención QKV, y cuenta con una estructura de red de 64 capas y 40 cabezas de atención Q (en la arquitectura GQA, KV es de 8)."
  },
  "Qwen/QwQ-32B-Preview": {
    "description": "QwQ-32B-Preview es el último modelo de investigación experimental de Qwen, enfocado en mejorar la capacidad de razonamiento de la IA. A través de la exploración de mecanismos complejos como la mezcla de lenguajes y el razonamiento recursivo, sus principales ventajas incluyen una poderosa capacidad de análisis de razonamiento, así como habilidades matemáticas y de programación. Sin embargo, también presenta problemas de cambio de idioma, ciclos de razonamiento, consideraciones de seguridad y diferencias en otras capacidades."
  },
  "Qwen/Qwen2-72B-Instruct": {
    "description": "Qwen2 es un modelo de lenguaje general avanzado, que soporta múltiples tipos de instrucciones."
  },
  "Qwen/Qwen2-7B-Instruct": {
    "description": "Qwen2-72B-Instruct es un modelo de lenguaje a gran escala de ajuste fino por instrucciones dentro de la serie Qwen2, con un tamaño de parámetros de 72B. Este modelo se basa en la arquitectura Transformer, utilizando funciones de activación SwiGLU, sesgos de atención QKV y atención de consulta agrupada, entre otras técnicas. Es capaz de manejar entradas a gran escala. Este modelo ha destacado en múltiples pruebas de referencia en comprensión del lenguaje, generación, capacidad multilingüe, codificación, matemáticas y razonamiento, superando a la mayoría de los modelos de código abierto y mostrando competitividad comparable a modelos propietarios en ciertas tareas."
  },
  "Qwen/Qwen2-VL-72B-Instruct": {
    "description": "Qwen2-VL es la última iteración del modelo Qwen-VL, alcanzando un rendimiento de vanguardia en pruebas de comprensión visual."
  },
  "Qwen/Qwen2.5-14B-Instruct": {
    "description": "Qwen2.5 es una nueva serie de modelos de lenguaje a gran escala, diseñada para optimizar el procesamiento de tareas de instrucción."
  },
  "Qwen/Qwen2.5-32B-Instruct": {
    "description": "Qwen2.5 es una nueva serie de modelos de lenguaje a gran escala, diseñada para optimizar el procesamiento de tareas de instrucción."
  },
  "Qwen/Qwen2.5-72B-Instruct": {
    "description": "Modelo de lenguaje de gran escala desarrollado por el equipo de Tongyi Qianwen de Alibaba Cloud"
  },
  "Qwen/Qwen2.5-72B-Instruct-128K": {
    "description": "Qwen2.5 es una nueva serie de grandes modelos de lenguaje, con capacidades de comprensión y generación más fuertes."
  },
  "Qwen/Qwen2.5-72B-Instruct-Turbo": {
    "description": "Qwen2.5 es una nueva serie de grandes modelos de lenguaje, diseñada para optimizar el manejo de tareas instructivas."
  },
  "Qwen/Qwen2.5-7B-Instruct": {
    "description": "Qwen2.5 es una nueva serie de modelos de lenguaje a gran escala, diseñada para optimizar el procesamiento de tareas de instrucción."
  },
  "Qwen/Qwen2.5-7B-Instruct-Turbo": {
    "description": "Qwen2.5 es una nueva serie de grandes modelos de lenguaje, diseñada para optimizar el manejo de tareas instructivas."
  },
  "Qwen/Qwen2.5-Coder-32B-Instruct": {
    "description": "Qwen2.5-Coder se centra en la escritura de código."
  },
  "Qwen/Qwen2.5-Coder-7B-Instruct": {
    "description": "Qwen2.5-Coder-7B-Instruct es la última versión de la serie de modelos de lenguaje a gran escala específicos para código lanzada por Alibaba Cloud. Este modelo, basado en Qwen2.5, ha mejorado significativamente la generación, razonamiento y reparación de código a través de un entrenamiento con 55 billones de tokens. No solo ha mejorado la capacidad de codificación, sino que también ha mantenido ventajas en habilidades matemáticas y generales. El modelo proporciona una base más completa para aplicaciones prácticas como agentes de código."
  },
  "Qwen/Qwen2.5-VL-32B-Instruct": {
    "description": "Qwen2.5-VL-32B-Instruct es un modelo multimodal avanzado desarrollado por el equipo Tongyi Qianwen, que forma parte de la serie Qwen2.5-VL. Este modelo no solo domina el reconocimiento de objetos comunes, sino que también puede analizar texto, gráficos, iconos, diagramas y diseños en imágenes. Funciona como un agente visual inteligente capaz de razonar y manipular herramientas dinámicamente, con habilidades para operar computadoras y dispositivos móviles. Además, el modelo puede localizar con precisión objetos en imágenes y generar salidas estructuradas para documentos como facturas y tablas. En comparación con su predecesor Qwen2-VL, esta versión ha mejorado significativamente sus capacidades matemáticas y de resolución de problemas mediante aprendizaje por refuerzo, y su estilo de respuesta se ha optimizado para adaptarse mejor a las preferencias humanas."
  },
  "Qwen/Qwen2.5-VL-72B-Instruct": {
    "description": "Qwen2.5-VL es el modelo de lenguaje visual de la serie Qwen2.5. Este modelo presenta mejoras significativas en múltiples aspectos: posee una mayor capacidad de comprensión visual, pudiendo reconocer objetos comunes, analizar texto, gráficos y diseños; como agente visual puede razonar y guiar dinámicamente el uso de herramientas; soporta la comprensión de videos largos de más de 1 hora capturando eventos clave; es capaz de localizar objetos en imágenes con precisión generando cuadros delimitadores o puntos; y admite la generación de salidas estructuradas, especialmente útil para datos escaneados como facturas o tablas."
  },
  "Qwen/Qwen3-14B": {
    "description": "Qwen3 es un nuevo modelo de Tongyi Qianwen de próxima generación con capacidades significativamente mejoradas, alcanzando niveles líderes en la industria en razonamiento, general, agente y múltiples idiomas, y admite el cambio de modo de pensamiento."
  },
  "Qwen/Qwen3-235B-A22B": {
    "description": "Qwen3 es un nuevo modelo de Tongyi Qianwen de próxima generación con capacidades significativamente mejoradas, alcanzando niveles líderes en la industria en razonamiento, general, agente y múltiples idiomas, y admite el cambio de modo de pensamiento."
  },
  "Qwen/Qwen3-235B-A22B-Instruct-2507": {
    "description": "Qwen3-235B-A22B-Instruct-2507 es un modelo de lenguaje grande híbrido experto (MoE) de nivel insignia desarrollado por el equipo Tongyi Qianwen de Alibaba Cloud. Cuenta con 235 mil millones de parámetros totales y activa 22 mil millones por inferencia. Es una versión actualizada del modo no reflexivo Qwen3-235B-A22B, enfocada en mejorar significativamente el cumplimiento de instrucciones, razonamiento lógico, comprensión textual, matemáticas, ciencias, programación y uso de herramientas. Además, amplía la cobertura de conocimientos multilingües y mejora la alineación con las preferencias del usuario en tareas subjetivas y abiertas para generar textos más útiles y de alta calidad."
  },
  "Qwen/Qwen3-235B-A22B-Thinking-2507": {
    "description": "Qwen3-235B-A22B-Thinking-2507 es un modelo de lenguaje grande de la serie Qwen3 desarrollado por el equipo Tongyi Qianwen de Alibaba, especializado en tareas complejas de razonamiento avanzado. Basado en arquitectura MoE, cuenta con 235 mil millones de parámetros totales y activa aproximadamente 22 mil millones por token, mejorando la eficiencia computacional sin sacrificar rendimiento. Como modelo dedicado al “pensamiento”, destaca en razonamiento lógico, matemáticas, ciencias, programación y pruebas académicas que requieren conocimiento experto, alcanzando niveles líderes en modelos reflexivos de código abierto. También mejora capacidades generales como cumplimiento de instrucciones, uso de herramientas y generación de texto, y soporta nativamente comprensión de contexto largo de hasta 256K tokens, ideal para escenarios que requieren razonamiento profundo y manejo de documentos extensos."
  },
  "Qwen/Qwen3-30B-A3B": {
    "description": "Qwen3 es un nuevo modelo de Tongyi Qianwen de próxima generación con capacidades significativamente mejoradas, alcanzando niveles líderes en la industria en razonamiento, general, agente y múltiples idiomas, y admite el cambio de modo de pensamiento."
  },
  "Qwen/Qwen3-30B-A3B-Instruct-2507": {
    "description": "Qwen3-30B-A3B-Instruct-2507 es una versión actualizada del modelo Qwen3-30B-A3B en modo no reflexivo. Es un modelo de expertos mixtos (MoE) con un total de 30.5 mil millones de parámetros y 3.3 mil millones de parámetros activados. El modelo ha mejorado significativamente en varios aspectos, incluyendo el seguimiento de instrucciones, razonamiento lógico, comprensión de texto, matemáticas, ciencias, codificación y uso de herramientas. Además, ha logrado avances sustanciales en la cobertura de conocimientos multilingües de cola larga y se alinea mejor con las preferencias del usuario en tareas subjetivas y abiertas, generando respuestas más útiles y textos de mayor calidad. También se ha mejorado la capacidad de comprensión de textos largos hasta 256K. Este modelo solo soporta el modo no reflexivo y no genera etiquetas `<think></think>` en su salida."
  },
  "Qwen/Qwen3-30B-A3B-Thinking-2507": {
<<<<<<< HEAD
    "description": "Qwen3-30B-A3B-Thinking-2507 es el último modelo de «pensamiento» de la serie Qwen3, publicado por el equipo Tongyi Qianwen de Alibaba. Como modelo de expertos mixtos (MoE) con 30,5 mil millones de parámetros totales y 3,3 mil millones de parámetros de activación, está orientado a mejorar la capacidad de resolución de tareas complejas. El modelo muestra mejoras significativas en razonamiento lógico, matemáticas, ciencias, programación y en evaluaciones académicas que requieren conocimientos humanos especializados. Asimismo, sus capacidades generales se han reforzado notablemente en el cumplimiento de instrucciones, uso de herramientas, generación de texto y alineación con las preferencias humanas. El modelo soporta de forma nativa comprensión de contexto largo de 256K y puede ampliarse hasta 1 millón de tokens. Esta versión está diseñada para el «modo de pensamiento», pensado para abordar tareas altamente complejas mediante razonamientos paso a paso detallados, y también destaca por sus capacidades como agente."
=======
    "description": "Qwen3-30B-A3B-Thinking-2507 es el último modelo de pensamiento de la serie Qwen3, publicado por el equipo Tongyi Qianwen de Alibaba. Como un modelo Mixture of Experts (MoE) con 30.500 millones de parámetros en total y 3.300 millones de parámetros activados, está enfocado en mejorar la capacidad de abordar tareas complejas. Este modelo muestra mejoras significativas en razonamiento lógico, matemáticas, ciencias, programación y en evaluaciones académicas que requieren conocimientos humanos especializados. Al mismo tiempo, presenta avances notables en capacidades generales como el cumplimiento de instrucciones, el uso de herramientas, la generación de texto y la alineación con las preferencias humanas. El modelo soporta de forma nativa la comprensión de contextos largos de 256K tokens y puede ampliarse hasta 1 millón de tokens. Esta versión está diseñada específicamente para el “modo de pensamiento”, con el objetivo de resolver tareas altamente complejas mediante razonamientos detallados y paso a paso; asimismo, sus capacidades como agente (Agent) también resultan sobresalientes."
>>>>>>> 8d479074
  },
  "Qwen/Qwen3-32B": {
    "description": "Qwen3 es un nuevo modelo de Tongyi Qianwen de próxima generación con capacidades significativamente mejoradas, alcanzando niveles líderes en la industria en razonamiento, general, agente y múltiples idiomas, y admite el cambio de modo de pensamiento."
  },
  "Qwen/Qwen3-8B": {
    "description": "Qwen3 es un nuevo modelo de Tongyi Qianwen de próxima generación con capacidades significativamente mejoradas, alcanzando niveles líderes en la industria en razonamiento, general, agente y múltiples idiomas, y admite el cambio de modo de pensamiento."
  },
  "Qwen/Qwen3-Coder-30B-A3B-Instruct": {
<<<<<<< HEAD
    "description": "Qwen3-Coder-30B-A3B-Instruct es un modelo de código de la serie Qwen3 desarrollado por el equipo Tongyi Qianwen de Alibaba. Como modelo depurado y optimizado, mantiene un alto rendimiento y eficiencia, y se centra en mejorar las capacidades de procesamiento de código. Este modelo muestra ventajas de rendimiento destacadas entre los modelos de código abierto en tareas complejas como la programación basada en agentes (Agentic Coding), la automatización de operaciones en navegadores y las llamadas a herramientas. Soporta de forma nativa contextos largos de 256K tokens y es escalable hasta 1M tokens, lo que permite una mejor comprensión y tratamiento a nivel de repositorios de código. Además, ofrece un sólido soporte para codificación mediante agentes en plataformas como Qwen Code y CLINE, y ha sido diseñado con un formato específico para llamadas a funciones."
  },
  "Qwen/Qwen3-Coder-480B-A35B-Instruct": {
    "description": "Qwen3-Coder-480B-A35B-Instruct es un modelo de código publicado por Alibaba y, hasta la fecha, el que más capacidades agentic (agenciales) posee. Es un modelo de expertos mixtos (MoE) con 480.000 millones de parámetros totales y 35.000 millones de parámetros de activación, que logra un equilibrio entre eficiencia y rendimiento. El modelo soporta de forma nativa una longitud de contexto de 256K (aprox. 260.000) tokens y puede ampliarse mediante métodos de extrapolación como YaRN hasta 1 millón de tokens, lo que le permite manejar bases de código a gran escala y tareas de programación complejas. Qwen3-Coder está diseñado para flujos de trabajo de codificación orientados a agentes: no solo genera código, sino que también puede interactuar de forma autónoma con herramientas y entornos de desarrollo para resolver problemas de programación complejos. En múltiples benchmarks de codificación y tareas agentic, este modelo ha alcanzado niveles punteros entre los modelos de código abiertos, y su rendimiento puede compararse con el de modelos líderes como Claude Sonnet 4."
=======
    "description": "Qwen3-Coder-30B-A3B-Instruct es un modelo de código de la serie Qwen3 desarrollado por el equipo Tongyi Qianwen (通义千问) de Alibaba. Como un modelo depurado y optimizado, mantiene un alto rendimiento y eficiencia a la vez que se centra en mejorar la capacidad de procesamiento de código. Este modelo muestra una ventaja de rendimiento notable frente a otros modelos de código abierto en tareas complejas como la programación agente (Agentic Coding), la automatización de operaciones en navegadores y la invocación de herramientas. Soporta de forma nativa contextos largos de 256K tokens y puede ampliarse hasta 1M tokens, lo que le permite entender y gestionar mejor repositorios de código a escala. Además, proporciona un sólido soporte de codificación por agentes para plataformas como Qwen Code y CLINE, y está diseñado con un formato específico para llamadas a funciones."
  },
  "Qwen/Qwen3-Coder-480B-A35B-Instruct": {
    "description": "Qwen3-Coder-480B-A35B-Instruct es un modelo de código publicado por Alibaba, hasta la fecha el más capaz en términos de agencia (agentic). Es un modelo de expertos mixtos (MoE) con 480 000 millones de parámetros en total y 35 000 millones de parámetros de activación, que logra un equilibrio entre eficiencia y rendimiento. El modelo admite de forma nativa una longitud de contexto de 256K (aprox. 260 000) tokens y puede ampliarse hasta 1 000 000 tokens mediante métodos de extrapolación como YaRN, lo que le permite manejar bases de código a gran escala y tareas de programación complejas. Qwen3-Coder está diseñado para flujos de trabajo de codificación orientados a agentes: no solo genera código, sino que puede interactuar de forma autónoma con herramientas y entornos de desarrollo para resolver problemas de programación complejos. En múltiples pruebas de referencia de tareas de codificación y de agente, este modelo ha alcanzado un nivel superior entre los modelos de código abierto, y su rendimiento puede compararse con el de modelos líderes como Claude Sonnet 4."
>>>>>>> 8d479074
  },
  "Qwen2-72B-Instruct": {
    "description": "Qwen2 es la última serie del modelo Qwen, que admite un contexto de 128k. En comparación con los modelos de código abierto más óptimos actuales, Qwen2-72B supera significativamente a los modelos líderes actuales en comprensión del lenguaje natural, conocimiento, código, matemáticas y capacidades multilingües."
  },
  "Qwen2-7B-Instruct": {
    "description": "Qwen2 es la última serie del modelo Qwen, capaz de superar a los modelos de código abierto de tamaño equivalente e incluso a modelos de mayor tamaño. Qwen2 7B ha logrado ventajas significativas en múltiples evaluaciones, especialmente en comprensión de código y chino."
  },
  "Qwen2-VL-72B": {
    "description": "Qwen2-VL-72B es un potente modelo de lenguaje visual que admite el procesamiento multimodal de imágenes y texto, capaz de identificar con precisión el contenido de las imágenes y generar descripciones o respuestas relacionadas."
  },
  "Qwen2.5-14B-Instruct": {
    "description": "Qwen2.5-14B-Instruct es un modelo de lenguaje grande de 14 mil millones de parámetros, con un rendimiento excelente, optimizado para escenarios en chino y multilingües, que admite aplicaciones de preguntas y respuestas inteligentes, generación de contenido, entre otros."
  },
  "Qwen2.5-32B-Instruct": {
    "description": "Qwen2.5-32B-Instruct es un modelo de lenguaje grande de 32 mil millones de parámetros, con un rendimiento equilibrado, optimizado para escenarios en chino y multilingües, que admite aplicaciones de preguntas y respuestas inteligentes, generación de contenido, entre otros."
  },
  "Qwen2.5-72B-Instruct": {
    "description": "Qwen2.5-72B-Instruct admite un contexto de 16k, generando textos largos de más de 8K. Soporta llamadas a funciones e interacción sin problemas con sistemas externos, lo que mejora enormemente la flexibilidad y escalabilidad. El conocimiento del modelo ha aumentado significativamente, y se ha mejorado considerablemente la capacidad de codificación y matemáticas, con soporte para más de 29 idiomas."
  },
  "Qwen2.5-7B-Instruct": {
    "description": "Qwen2.5-7B-Instruct es un modelo de lenguaje grande de 7 mil millones de parámetros, que admite llamadas a funciones e interacción sin problemas con sistemas externos, mejorando enormemente la flexibilidad y escalabilidad. Optimizado para escenarios en chino y multilingües, admite aplicaciones de preguntas y respuestas inteligentes, generación de contenido, entre otros."
  },
  "Qwen2.5-Coder-14B-Instruct": {
    "description": "Qwen2.5-Coder-14B-Instruct es un modelo de instrucciones de programación basado en un preentrenamiento a gran escala, con una potente capacidad de comprensión y generación de código, capaz de manejar eficientemente diversas tareas de programación, especialmente adecuado para la escritura inteligente de código, generación de scripts automatizados y resolución de problemas de programación."
  },
  "Qwen2.5-Coder-32B-Instruct": {
    "description": "Qwen2.5-Coder-32B-Instruct es un modelo de lenguaje grande diseñado específicamente para la generación de código, comprensión de código y escenarios de desarrollo eficiente, con una escala de 32B parámetros, líder en la industria, capaz de satisfacer diversas necesidades de programación."
  },
  "Qwen3-235B": {
    "description": "Qwen3-235B-A22B es un modelo MoE (modelo de expertos mixtos) que introduce el “modo de razonamiento mixto”, permitiendo a los usuarios cambiar sin problemas entre el “modo reflexivo” y el “modo no reflexivo”. Soporta la comprensión y el razonamiento en 119 idiomas y dialectos, y cuenta con una potente capacidad de invocación de herramientas. En pruebas de referencia que evalúan capacidades generales, código y matemáticas, multilingüismo, conocimiento y razonamiento, compite con los principales modelos del mercado como DeepSeek R1, OpenAI o1, o3-mini, Grok 3 y Google Gemini 2.5 Pro."
  },
  "Qwen3-32B": {
    "description": "Qwen3-32B es un modelo denso (Dense Model) que introduce el “modo de razonamiento mixto”, permitiendo a los usuarios cambiar sin problemas entre el “modo reflexivo” y el “modo no reflexivo”. Gracias a mejoras en la arquitectura del modelo, aumento de datos de entrenamiento y métodos de entrenamiento más eficientes, su rendimiento general es comparable al de Qwen2.5-72B."
  },
  "SenseChat": {
    "description": "Modelo de versión básica (V4), longitud de contexto de 4K, con potentes capacidades generales."
  },
  "SenseChat-128K": {
    "description": "Modelo de versión básica (V4), longitud de contexto de 128K, se destaca en tareas de comprensión y generación de textos largos."
  },
  "SenseChat-32K": {
    "description": "Modelo de versión básica (V4), longitud de contexto de 32K, aplicable de manera flexible en diversos escenarios."
  },
  "SenseChat-5": {
    "description": "Modelo de última versión (V5.5), longitud de contexto de 128K, con capacidades significativamente mejoradas en razonamiento matemático, diálogos en inglés, seguimiento de instrucciones y comprensión de textos largos, comparable a GPT-4o."
  },
  "SenseChat-5-1202": {
    "description": "Basado en la versión más reciente V5.5, con mejoras significativas en capacidades básicas en chino e inglés, chat, conocimientos científicos y humanísticos, redacción, lógica matemática y control de longitud de texto."
  },
  "SenseChat-5-Cantonese": {
    "description": "Longitud de contexto de 32K, supera a GPT-4 en la comprensión de diálogos en cantonés, siendo comparable a GPT-4 Turbo en múltiples áreas como conocimiento, razonamiento, matemáticas y programación."
  },
  "SenseChat-5-beta": {
    "description": "Rendimiento superior en algunos aspectos en comparación con SenseCat-5-1202"
  },
  "SenseChat-Character": {
    "description": "Modelo estándar, longitud de contexto de 8K, alta velocidad de respuesta."
  },
  "SenseChat-Character-Pro": {
    "description": "Modelo de versión avanzada, longitud de contexto de 32K, con capacidades completamente mejoradas, admite diálogos en chino/inglés."
  },
  "SenseChat-Turbo": {
    "description": "Adecuado para preguntas rápidas y escenarios de ajuste fino del modelo."
  },
  "SenseChat-Turbo-1202": {
    "description": "Es la última versión ligera del modelo, alcanzando más del 90% de la capacidad del modelo completo, reduciendo significativamente el costo de inferencia."
  },
  "SenseChat-Vision": {
    "description": "La última versión del modelo (V5.5) admite la entrada de múltiples imágenes, logrando una optimización completa de las capacidades básicas del modelo, con mejoras significativas en el reconocimiento de atributos de objetos, relaciones espaciales, reconocimiento de eventos de acción, comprensión de escenas, reconocimiento de emociones, razonamiento lógico y comprensión y generación de texto."
  },
  "SenseNova-V6-5-Pro": {
    "description": "Mediante una actualización integral de datos multimodales, lingüísticos y de razonamiento, junto con la optimización de estrategias de entrenamiento, el nuevo modelo ha logrado mejoras significativas en el razonamiento multimodal y la capacidad de seguimiento de instrucciones generalizadas. Soporta una ventana de contexto de hasta 128k y destaca en tareas especializadas como OCR y reconocimiento de IP en turismo y cultura."
  },
  "SenseNova-V6-5-Turbo": {
    "description": "Mediante una actualización integral de datos multimodales, lingüísticos y de razonamiento, junto con la optimización de estrategias de entrenamiento, el nuevo modelo ha logrado mejoras significativas en el razonamiento multimodal y la capacidad de seguimiento de instrucciones generalizadas. Soporta una ventana de contexto de hasta 128k y destaca en tareas especializadas como OCR y reconocimiento de IP en turismo y cultura."
  },
  "SenseNova-V6-Pro": {
    "description": "Logra una unificación nativa de capacidades de imagen, texto y video, superando las limitaciones tradicionales de la multimodalidad discreta, y ha ganado el doble campeonato en las evaluaciones de OpenCompass y SuperCLUE."
  },
  "SenseNova-V6-Reasoner": {
    "description": "Equilibra el razonamiento profundo visual y lingüístico, logrando un pensamiento lento y un razonamiento profundo, presentando un proceso completo de cadena de pensamiento."
  },
  "SenseNova-V6-Turbo": {
    "description": "Logra una unificación nativa de capacidades de imagen, texto y video, superando las limitaciones tradicionales de la multimodalidad discreta, liderando en dimensiones clave como capacidades multimodales y lingüísticas, combinando literatura y ciencia, y ocupando repetidamente el nivel de la primera división en múltiples evaluaciones tanto nacionales como internacionales."
  },
  "Skylark2-lite-8k": {
    "description": "El modelo de segunda generación Skaylark (Skylark), el modelo Skylark2-lite, tiene una alta velocidad de respuesta, adecuado para escenarios donde se requiere alta inmediatez, sensibilidad de costos y baja necesidad de precisión del modelo, con una longitud de ventana de contexto de 8k."
  },
  "Skylark2-pro-32k": {
    "description": "El modelo de segunda generación Skaylark (Skylark), la versión Skylark2-pro, cuenta con una alta precisión, adecuada para escenarios de generación de texto más complejos, como redacción de copy en campos especializados, creación de novelas y traducciones de alta calidad, con una longitud de ventana de contexto de 32k."
  },
  "Skylark2-pro-4k": {
    "description": "El modelo de segunda generación Skaylark (Skylark), el modelo Skylark2-pro, tiene una alta precisión, adecuado para escenarios de generación de texto más complejos, como redacción de copy en campos especializados, creación de novelas y traducciones de alta calidad, con una longitud de ventana de contexto de 4k."
  },
  "Skylark2-pro-character-4k": {
    "description": "El modelo de segunda generación Skaylark (Skylark), el modelo Skylark2-pro-character, presenta habilidades excepcionales para el juego de roles y la conversación, destacándose en interpretar diversos roles según las solicitudes del usuario, con un contenido conversacional natural y fluido, ideal para la construcción de chatbots, asistentes virtuales y servicios al cliente en línea, con una alta velocidad de respuesta."
  },
  "Skylark2-pro-turbo-8k": {
    "description": "El modelo de segunda generación Skaylark (Skylark), Skylark2-pro-turbo-8k, ofrece una inferencia más rápida y costos más bajos, con una longitud de ventana de contexto de 8k."
  },
  "THUDM/GLM-4-32B-0414": {
    "description": "GLM-4-32B-0414 es el nuevo modelo de código abierto de la serie GLM, con 32 mil millones de parámetros. Su rendimiento es comparable a las series GPT de OpenAI y V3/R1 de DeepSeek."
  },
  "THUDM/GLM-4-9B-0414": {
    "description": "GLM-4-9B-0414 es un modelo pequeño de la serie GLM, con 9 mil millones de parámetros. Este modelo hereda las características técnicas de la serie GLM-4-32B, pero ofrece opciones de implementación más ligeras. A pesar de su menor tamaño, GLM-4-9B-0414 sigue mostrando habilidades sobresalientes en tareas de generación de código, diseño web, generación de gráficos SVG y redacción basada en búsqueda."
  },
  "THUDM/GLM-4.1V-9B-Thinking": {
    "description": "GLM-4.1V-9B-Thinking es un modelo de lenguaje visual (VLM) de código abierto lanzado conjuntamente por Zhipu AI y el laboratorio KEG de la Universidad de Tsinghua, diseñado específicamente para manejar tareas cognitivas multimodales complejas. Este modelo se basa en el modelo base GLM-4-9B-0414 y mejora significativamente su capacidad y estabilidad de razonamiento multimodal mediante la introducción del mecanismo de razonamiento \"Cadena de Pensamiento\" (Chain-of-Thought) y la adopción de estrategias de aprendizaje reforzado."
  },
  "THUDM/GLM-Z1-32B-0414": {
    "description": "GLM-Z1-32B-0414 es un modelo de inferencia con capacidad de pensamiento profundo. Este modelo se desarrolló a partir de GLM-4-32B-0414 mediante un arranque en frío y aprendizaje por refuerzo ampliado, y se entrenó adicionalmente en tareas de matemáticas, código y lógica. En comparación con el modelo base, GLM-Z1-32B-0414 mejora significativamente la capacidad matemática y la habilidad para resolver tareas complejas."
  },
  "THUDM/GLM-Z1-9B-0414": {
    "description": "GLM-Z1-9B-0414 es un modelo pequeño de la serie GLM, con solo 9 mil millones de parámetros, pero que muestra una capacidad sorprendente manteniendo la tradición de código abierto. A pesar de su menor tamaño, este modelo sigue destacando en razonamiento matemático y tareas generales, con un rendimiento general que se encuentra entre los mejores en modelos de código abierto de tamaño similar."
  },
  "THUDM/GLM-Z1-Rumination-32B-0414": {
    "description": "GLM-Z1-Rumination-32B-0414 es un modelo de inferencia profunda con capacidad de reflexión (en comparación con la investigación profunda de OpenAI). A diferencia de los modelos típicos de pensamiento profundo, el modelo de reflexión utiliza un tiempo de reflexión más prolongado para resolver problemas más abiertos y complejos."
  },
  "THUDM/glm-4-9b-chat": {
    "description": "GLM-4 9B es una versión de código abierto, que proporciona una experiencia de conversación optimizada para aplicaciones de diálogo."
  },
  "Tongyi-Zhiwen/QwenLong-L1-32B": {
    "description": "QwenLong-L1-32B es el primer modelo de razonamiento a gran escala con contexto largo entrenado mediante aprendizaje reforzado (LRM), optimizado para tareas de razonamiento con textos extensos. Utiliza un marco de aprendizaje reforzado con expansión progresiva de contexto, logrando una transición estable de contexto corto a largo. En siete pruebas de referencia de preguntas y respuestas con documentos de contexto largo, QwenLong-L1-32B supera a modelos insignia como OpenAI-o3-mini y Qwen3-235B-A22B, con un rendimiento comparable a Claude-3.7-Sonnet-Thinking. Destaca en razonamiento matemático, lógico y de múltiples saltos."
  },
  "Yi-34B-Chat": {
    "description": "Yi-1.5-34B, manteniendo la excelente capacidad de lenguaje general de la serie original, ha mejorado significativamente la lógica matemática y la capacidad de codificación mediante un entrenamiento incremental de 500 mil millones de tokens de alta calidad."
  },
  "abab5.5-chat": {
    "description": "Orientado a escenarios de productividad, admite el procesamiento de tareas complejas y la generación eficiente de texto, adecuado para aplicaciones en campos profesionales."
  },
  "abab5.5s-chat": {
    "description": "Diseñado para escenarios de diálogo de personajes en chino, ofrece capacidades de generación de diálogos de alta calidad en chino, adecuado para diversas aplicaciones."
  },
  "abab6.5g-chat": {
    "description": "Diseñado para diálogos de personajes multilingües, admite generación de diálogos de alta calidad en inglés y otros idiomas."
  },
  "abab6.5s-chat": {
    "description": "Adecuado para una amplia gama de tareas de procesamiento de lenguaje natural, incluyendo generación de texto, sistemas de diálogo, etc."
  },
  "abab6.5t-chat": {
    "description": "Optimizado para escenarios de diálogo de personajes en chino, ofrece capacidades de generación de diálogos fluidos y acordes con las expresiones chinas."
  },
  "accounts/fireworks/models/deepseek-r1": {
    "description": "DeepSeek-R1 es un modelo de lenguaje grande de última generación, optimizado mediante aprendizaje por refuerzo y datos de arranque en frío, con un rendimiento excepcional en razonamiento, matemáticas y programación."
  },
  "accounts/fireworks/models/deepseek-v3": {
    "description": "Modelo de lenguaje potente de Deepseek, basado en Mixture-of-Experts (MoE), con un total de 671B de parámetros, activando 37B de parámetros por cada token."
  },
  "accounts/fireworks/models/llama-v3-70b-instruct": {
    "description": "El modelo de instrucciones Llama 3 70B está optimizado para diálogos multilingües y comprensión del lenguaje natural, superando el rendimiento de la mayoría de los modelos competidores."
  },
  "accounts/fireworks/models/llama-v3-8b-instruct": {
    "description": "El modelo de instrucciones Llama 3 8B está optimizado para diálogos y tareas multilingües, ofreciendo un rendimiento excepcional y eficiente."
  },
  "accounts/fireworks/models/llama-v3-8b-instruct-hf": {
    "description": "El modelo de instrucciones Llama 3 8B (versión HF) es consistente con los resultados de la implementación oficial, ofreciendo alta consistencia y compatibilidad multiplataforma."
  },
  "accounts/fireworks/models/llama-v3p1-405b-instruct": {
    "description": "El modelo de instrucciones Llama 3.1 405B, con parámetros de gran escala, es adecuado para tareas complejas y seguimiento de instrucciones en escenarios de alta carga."
  },
  "accounts/fireworks/models/llama-v3p1-70b-instruct": {
    "description": "El modelo de instrucciones Llama 3.1 70B ofrece una capacidad excepcional de comprensión y generación de lenguaje, siendo la elección ideal para tareas de diálogo y análisis."
  },
  "accounts/fireworks/models/llama-v3p1-8b-instruct": {
    "description": "El modelo de instrucciones Llama 3.1 8B está optimizado para diálogos multilingües, capaz de superar la mayoría de los modelos de código abierto y cerrado en estándares de la industria."
  },
  "accounts/fireworks/models/llama-v3p2-11b-vision-instruct": {
    "description": "Modelo de razonamiento de imágenes de 11B parámetros ajustado por Meta. Este modelo está optimizado para el reconocimiento visual, razonamiento de imágenes, descripción de imágenes y respuestas a preguntas generales sobre imágenes. Puede entender datos visuales, como gráficos y diagramas, y cerrar la brecha entre la visión y el lenguaje generando descripciones textuales de los detalles de las imágenes."
  },
  "accounts/fireworks/models/llama-v3p2-3b-instruct": {
    "description": "El modelo de instrucciones Llama 3.2 3B es un modelo multilingüe ligero lanzado por Meta. Está diseñado para mejorar la eficiencia, ofreciendo mejoras significativas en latencia y costos en comparación con modelos más grandes. Ejemplos de uso de este modelo incluyen consultas, reescritura de indicaciones y asistencia en la escritura."
  },
  "accounts/fireworks/models/llama-v3p2-90b-vision-instruct": {
    "description": "Modelo de razonamiento de imágenes de 90B parámetros ajustado por Meta. Este modelo está optimizado para el reconocimiento visual, razonamiento de imágenes, descripción de imágenes y respuestas a preguntas generales sobre imágenes. Puede entender datos visuales, como gráficos y diagramas, y cerrar la brecha entre la visión y el lenguaje generando descripciones textuales de los detalles de las imágenes."
  },
  "accounts/fireworks/models/llama-v3p3-70b-instruct": {
    "description": "Llama 3.3 70B Instruct es la versión actualizada de diciembre de Llama 3.1 70B. Este modelo ha sido mejorado sobre la base de Llama 3.1 70B (lanzado en julio de 2024), mejorando la invocación de herramientas, el soporte de texto multilingüe, así como las capacidades matemáticas y de programación. El modelo alcanza niveles de liderazgo en la industria en razonamiento, matemáticas y cumplimiento de instrucciones, y puede ofrecer un rendimiento similar al de 3.1 405B, al tiempo que presenta ventajas significativas en velocidad y costo."
  },
  "accounts/fireworks/models/mistral-small-24b-instruct-2501": {
    "description": "Modelo de 24B parámetros, con capacidades de vanguardia comparables a modelos más grandes."
  },
  "accounts/fireworks/models/mixtral-8x22b-instruct": {
    "description": "El modelo de instrucciones Mixtral MoE 8x22B, con parámetros a gran escala y arquitectura de múltiples expertos, soporta de manera integral el procesamiento eficiente de tareas complejas."
  },
  "accounts/fireworks/models/mixtral-8x7b-instruct": {
    "description": "El modelo de instrucciones Mixtral MoE 8x7B, con una arquitectura de múltiples expertos, ofrece un seguimiento y ejecución de instrucciones eficientes."
  },
  "accounts/fireworks/models/mythomax-l2-13b": {
    "description": "El modelo MythoMax L2 13B combina técnicas de fusión innovadoras, destacándose en narración y juegos de rol."
  },
  "accounts/fireworks/models/phi-3-vision-128k-instruct": {
    "description": "El modelo de instrucciones Phi 3 Vision es un modelo multimodal ligero, capaz de manejar información visual y textual compleja, con una fuerte capacidad de razonamiento."
  },
  "accounts/fireworks/models/qwen-qwq-32b-preview": {
    "description": "El modelo QwQ es un modelo de investigación experimental desarrollado por el equipo de Qwen, enfocado en mejorar la capacidad de razonamiento de la IA."
  },
  "accounts/fireworks/models/qwen2-vl-72b-instruct": {
    "description": "La versión de 72B del modelo Qwen-VL es el resultado de la última iteración de Alibaba, representando casi un año de innovación."
  },
  "accounts/fireworks/models/qwen2p5-72b-instruct": {
    "description": "Qwen2.5 es una serie de modelos de lenguaje solo decodificadores desarrollados por el equipo Qwen de Alibaba Cloud. Estos modelos ofrecen diferentes tamaños, incluidos 0.5B, 1.5B, 3B, 7B, 14B, 32B y 72B, y tienen variantes base y de instrucciones."
  },
  "accounts/fireworks/models/qwen2p5-coder-32b-instruct": {
    "description": "Qwen2.5 Coder 32B Instruct es la última versión de la serie de modelos de lenguaje a gran escala específicos para código lanzada por Alibaba Cloud. Este modelo, basado en Qwen2.5, ha mejorado significativamente la generación, razonamiento y reparación de código a través de un entrenamiento con 55 billones de tokens. No solo ha mejorado la capacidad de codificación, sino que también ha mantenido ventajas en habilidades matemáticas y generales. El modelo proporciona una base más completa para aplicaciones prácticas como agentes de código."
  },
  "accounts/yi-01-ai/models/yi-large": {
    "description": "El modelo Yi-Large ofrece una capacidad de procesamiento multilingüe excepcional, adecuado para diversas tareas de generación y comprensión de lenguaje."
  },
  "ai21-jamba-1.5-large": {
    "description": "Un modelo multilingüe de 398B parámetros (94B activos), que ofrece una ventana de contexto larga de 256K, llamada a funciones, salida estructurada y generación fundamentada."
  },
  "ai21-jamba-1.5-mini": {
    "description": "Un modelo multilingüe de 52B parámetros (12B activos), que ofrece una ventana de contexto larga de 256K, llamada a funciones, salida estructurada y generación fundamentada."
  },
  "ai21-labs/AI21-Jamba-1.5-Large": {
    "description": "Un modelo multilingüe de 398 mil millones de parámetros (94 mil millones activos), que ofrece una ventana de contexto larga de 256K, llamadas a funciones, salida estructurada y generación basada en hechos."
  },
  "ai21-labs/AI21-Jamba-1.5-Mini": {
    "description": "Un modelo multilingüe de 52 mil millones de parámetros (12 mil millones activos), que ofrece una ventana de contexto larga de 256K, llamadas a funciones, salida estructurada y generación basada en hechos."
  },
  "anthropic.claude-3-5-sonnet-20240620-v1:0": {
    "description": "Claude 3.5 Sonnet eleva el estándar de la industria, superando a modelos competidores y a Claude 3 Opus, destacándose en evaluaciones amplias, mientras mantiene la velocidad y costo de nuestros modelos de nivel medio."
  },
  "anthropic.claude-3-5-sonnet-20241022-v2:0": {
    "description": "Claude 3.5 Sonnet ha elevado los estándares de la industria, superando el rendimiento de modelos competidores y de Claude 3 Opus, destacándose en evaluaciones amplias, mientras mantiene la velocidad y el costo de nuestros modelos de nivel medio."
  },
  "anthropic.claude-3-haiku-20240307-v1:0": {
    "description": "Claude 3 Haiku es el modelo más rápido y compacto de Anthropic, ofreciendo una velocidad de respuesta casi instantánea. Puede responder rápidamente a consultas y solicitudes simples. Los clientes podrán construir experiencias de IA sin costuras que imiten la interacción humana. Claude 3 Haiku puede manejar imágenes y devolver salidas de texto, con una ventana de contexto de 200K."
  },
  "anthropic.claude-3-opus-20240229-v1:0": {
    "description": "Claude 3 Opus es el modelo de IA más potente de Anthropic, con un rendimiento de vanguardia en tareas altamente complejas. Puede manejar indicaciones abiertas y escenarios no vistos, con una fluidez y comprensión humana excepcionales. Claude 3 Opus muestra la vanguardia de las posibilidades de la IA generativa. Claude 3 Opus puede manejar imágenes y devolver salidas de texto, con una ventana de contexto de 200K."
  },
  "anthropic.claude-3-sonnet-20240229-v1:0": {
    "description": "Claude 3 Sonnet de Anthropic logra un equilibrio ideal entre inteligencia y velocidad, especialmente adecuado para cargas de trabajo empresariales. Ofrece la máxima utilidad a un costo inferior al de los competidores, diseñado para ser un modelo confiable y duradero, apto para implementaciones de IA a gran escala. Claude 3 Sonnet puede manejar imágenes y devolver salidas de texto, con una ventana de contexto de 200K."
  },
  "anthropic.claude-instant-v1": {
    "description": "Un modelo rápido, económico y aún muy capaz, que puede manejar una variedad de tareas, incluyendo conversaciones cotidianas, análisis de texto, resúmenes y preguntas y respuestas de documentos."
  },
  "anthropic.claude-v2": {
    "description": "Anthropic muestra un modelo con alta capacidad en una amplia gama de tareas, desde diálogos complejos y generación de contenido creativo hasta el seguimiento detallado de instrucciones."
  },
  "anthropic.claude-v2:1": {
    "description": "La versión actualizada de Claude 2, con el doble de ventana de contexto, así como mejoras en la fiabilidad, tasa de alucinaciones y precisión basada en evidencia en contextos de documentos largos y RAG."
  },
  "anthropic/claude-3-haiku": {
    "description": "Claude 3 Haiku es el modelo más rápido y compacto de Anthropic, diseñado para lograr respuestas casi instantáneas. Tiene un rendimiento de orientación rápido y preciso."
  },
  "anthropic/claude-3-opus": {
    "description": "Claude 3 Opus es el modelo más potente de Anthropic para manejar tareas altamente complejas. Destaca en rendimiento, inteligencia, fluidez y comprensión."
  },
  "anthropic/claude-3.5-haiku": {
    "description": "Claude 3.5 Haiku es el modelo de próxima generación más rápido de Anthropic. En comparación con Claude 3 Haiku, Claude 3.5 Haiku ha mejorado en todas las habilidades y ha superado al modelo más grande de la generación anterior, Claude 3 Opus, en muchas pruebas de inteligencia."
  },
  "anthropic/claude-3.5-sonnet": {
    "description": "Claude 3.5 Sonnet ofrece capacidades que superan a Opus y una velocidad más rápida que Sonnet, manteniendo el mismo precio que Sonnet. Sonnet es especialmente hábil en programación, ciencia de datos, procesamiento visual y tareas de agente."
  },
  "anthropic/claude-3.7-sonnet": {
    "description": "Claude 3.7 Sonnet es el modelo más inteligente de Anthropic hasta la fecha y el primer modelo de razonamiento híbrido en el mercado. Claude 3.7 Sonnet puede generar respuestas casi instantáneas o un pensamiento prolongado y gradual, permitiendo a los usuarios observar claramente estos procesos. Sonnet es especialmente hábil en programación, ciencia de datos, procesamiento visual y tareas de agente."
  },
  "anthropic/claude-opus-4": {
    "description": "Claude Opus 4 es el modelo más potente de Anthropic para manejar tareas altamente complejas. Destaca por su rendimiento, inteligencia, fluidez y capacidad de comprensión excepcionales."
  },
  "anthropic/claude-sonnet-4": {
    "description": "Claude Sonnet 4 puede generar respuestas casi instantáneas o razonamientos prolongados paso a paso, que los usuarios pueden seguir claramente. Los usuarios de la API también pueden controlar con precisión el tiempo de reflexión del modelo."
  },
  "ascend-tribe/pangu-pro-moe": {
    "description": "Pangu-Pro-MoE 72B-A16B es un modelo de lenguaje grande disperso con 72 mil millones de parámetros y 16 mil millones de parámetros activados. Está basado en la arquitectura de expertos mixtos agrupados (MoGE), que agrupa expertos durante la selección y restringe la activación de un número igual de expertos por grupo para cada token, logrando un balance de carga entre expertos y mejorando significativamente la eficiencia de despliegue en la plataforma Ascend."
  },
  "aya": {
    "description": "Aya 23 es un modelo multilingüe lanzado por Cohere, que admite 23 idiomas, facilitando aplicaciones de lenguaje diversas."
  },
  "aya:35b": {
    "description": "Aya 23 es un modelo multilingüe lanzado por Cohere, que admite 23 idiomas, facilitando aplicaciones de lenguaje diversas."
  },
  "azure-DeepSeek-R1-0528": {
    "description": "Desplegado y proporcionado por Microsoft; el modelo DeepSeek R1 ha recibido una actualización menor, la versión actual es DeepSeek-R1-0528. En la última actualización, DeepSeek R1 ha mejorado significativamente la profundidad de inferencia y la capacidad de deducción mediante el aumento de recursos computacionales y la introducción de mecanismos de optimización algorítmica en la fase posterior al entrenamiento. Este modelo destaca en múltiples pruebas de referencia en matemáticas, programación y lógica general, y su rendimiento general se acerca a modelos líderes como O3 y Gemini 2.5 Pro."
  },
  "baichuan/baichuan2-13b-chat": {
    "description": "Baichuan-13B es un modelo de lenguaje de gran escala de código abierto y comercializable desarrollado por Baichuan Intelligence, que cuenta con 13 mil millones de parámetros y ha logrado los mejores resultados en benchmarks autorizados en chino e inglés."
  },
  "baidu/ERNIE-4.5-300B-A47B": {
    "description": "ERNIE-4.5-300B-A47B es un modelo de lenguaje grande desarrollado por Baidu basado en la arquitectura de expertos mixtos (MoE). Cuenta con un total de 300 mil millones de parámetros, pero durante la inferencia solo activa 47 mil millones por token, equilibrando un rendimiento potente con eficiencia computacional. Como uno de los modelos centrales de la serie ERNIE 4.5, destaca en tareas de comprensión, generación, razonamiento y programación de texto. Emplea un innovador método de preentrenamiento multimodal heterogéneo MoE, que combina entrenamiento conjunto de texto y visión, mejorando la capacidad integral del modelo, especialmente en el seguimiento de instrucciones y la memoria de conocimientos del mundo."
  },
  "c4ai-aya-expanse-32b": {
    "description": "Aya Expanse es un modelo multilingüe de alto rendimiento de 32B, diseñado para desafiar el rendimiento de los modelos monolingües a través de innovaciones en ajuste por instrucciones, arbitraje de datos, entrenamiento de preferencias y fusión de modelos. Soporta 23 idiomas."
  },
  "c4ai-aya-expanse-8b": {
    "description": "Aya Expanse es un modelo multilingüe de alto rendimiento de 8B, diseñado para desafiar el rendimiento de los modelos monolingües a través de innovaciones en ajuste por instrucciones, arbitraje de datos, entrenamiento de preferencias y fusión de modelos. Soporta 23 idiomas."
  },
  "c4ai-aya-vision-32b": {
    "description": "Aya Vision es un modelo multimodal de última generación, que destaca en múltiples benchmarks clave de capacidades lingüísticas, textuales y visuales. Soporta 23 idiomas. Esta versión de 32B se centra en el rendimiento multilingüe de vanguardia."
  },
  "c4ai-aya-vision-8b": {
    "description": "Aya Vision es un modelo multimodal de última generación, que destaca en múltiples benchmarks clave de capacidades lingüísticas, textuales y visuales. Esta versión de 8B se centra en baja latencia y rendimiento óptimo."
  },
  "charglm-3": {
    "description": "CharGLM-3 está diseñado para juegos de rol y acompañamiento emocional, soportando memoria de múltiples rondas y diálogos personalizados, con aplicaciones amplias."
  },
  "charglm-4": {
    "description": "CharGLM-4 está diseñado para el juego de roles y la compañía emocional, soportando memoria de múltiples turnos de larga duración y diálogos personalizados, con aplicaciones amplias."
  },
  "chatglm3": {
    "description": "ChatGLM3 es un modelo de código cerrado desarrollado por Zhipu AI y el Laboratorio KEG de Tsinghua. Ha sido preentrenado con una gran cantidad de identificadores en chino e inglés y ajustado a las preferencias humanas. En comparación con el modelo de primera generación, ha logrado mejoras del 16%, 36% y 280% en MMLU, C-Eval y GSM8K, respectivamente, y ha alcanzado el primer lugar en el ranking de tareas en chino C-Eval. Es adecuado para escenarios que requieren un alto nivel de conocimiento, capacidad de razonamiento y creatividad, como la redacción de anuncios, la escritura de novelas, la redacción de contenido de conocimiento y la generación de código."
  },
  "chatglm3-6b-base": {
    "description": "ChatGLM3-6b-base es el modelo base de la última generación de la serie ChatGLM, desarrollado por Zhipu, con una escala de 6.000 millones de parámetros y de código abierto."
  },
  "chatgpt-4o-latest": {
    "description": "ChatGPT-4o es un modelo dinámico que se actualiza en tiempo real para mantener la versión más actual. Combina una poderosa comprensión y generación de lenguaje, adecuado para aplicaciones a gran escala, incluyendo servicio al cliente, educación y soporte técnico."
  },
  "claude-2.0": {
    "description": "Claude 2 ofrece avances en capacidades clave para empresas, incluyendo un contexto líder en la industria de 200K tokens, una reducción significativa en la tasa de alucinaciones del modelo, indicaciones del sistema y una nueva función de prueba: llamadas a herramientas."
  },
  "claude-2.1": {
    "description": "Claude 2 ofrece avances en capacidades clave para empresas, incluyendo un contexto líder en la industria de 200K tokens, una reducción significativa en la tasa de alucinaciones del modelo, indicaciones del sistema y una nueva función de prueba: llamadas a herramientas."
  },
  "claude-3-5-haiku-20241022": {
    "description": "Claude 3.5 Haiku es el modelo de próxima generación más rápido de Anthropic. En comparación con Claude 3 Haiku, Claude 3.5 Haiku ha mejorado en todas las habilidades y ha superado al modelo más grande de la generación anterior, Claude 3 Opus, en muchas pruebas de referencia de inteligencia."
  },
  "claude-3-5-sonnet-20240620": {
    "description": "Claude 3.5 Sonnet ofrece capacidades que superan a Opus y una velocidad más rápida que Sonnet, manteniendo el mismo precio que Sonnet. Sonnet es especialmente bueno en programación, ciencia de datos, procesamiento visual y tareas de agentes."
  },
  "claude-3-5-sonnet-20241022": {
    "description": "Claude 3.5 Sonnet ofrece capacidades que superan a Opus y una velocidad más rápida que Sonnet, manteniendo el mismo precio que Sonnet. Sonnet es especialmente hábil en programación, ciencia de datos, procesamiento visual y tareas de agencia."
  },
  "claude-3-7-sonnet-20250219": {
    "description": "Claude 3.7 Sonnet es el modelo de IA más potente de Anthropic, con un rendimiento de vanguardia en tareas altamente complejas. Puede manejar indicaciones abiertas y escenarios no vistos, con una fluidez y comprensión humana excepcionales. Claude 3.7 Sonnet muestra la vanguardia de las posibilidades de la IA generativa."
  },
  "claude-3-haiku-20240307": {
    "description": "Claude 3 Haiku es el modelo más rápido y compacto de Anthropic, diseñado para lograr respuestas casi instantáneas. Tiene un rendimiento de orientación rápido y preciso."
  },
  "claude-3-opus-20240229": {
    "description": "Claude 3 Opus es el modelo más potente de Anthropic para manejar tareas altamente complejas. Destaca en rendimiento, inteligencia, fluidez y comprensión."
  },
  "claude-3-sonnet-20240229": {
    "description": "Claude 3 Sonnet proporciona un equilibrio ideal entre inteligencia y velocidad para cargas de trabajo empresariales. Ofrece la máxima utilidad a un costo más bajo, siendo fiable y adecuado para implementaciones a gran escala."
  },
  "claude-opus-4-1-20250805": {
    "description": "Claude Opus 4.1 es el modelo más potente y reciente de Anthropic para manejar tareas altamente complejas. Sobresale en rendimiento, inteligencia, fluidez y comprensión."
  },
  "claude-opus-4-20250514": {
    "description": "Claude Opus 4 es el modelo más potente de Anthropic para manejar tareas altamente complejas. Se destaca en rendimiento, inteligencia, fluidez y comprensión."
  },
  "claude-sonnet-4-20250514": {
    "description": "Claude 4 Sonnet puede generar respuestas casi instantáneas o un pensamiento gradual prolongado, permitiendo a los usuarios ver claramente estos procesos. Los usuarios de la API también pueden tener un control detallado sobre el tiempo de pensamiento del modelo."
  },
  "codegeex-4": {
    "description": "CodeGeeX-4 es un potente asistente de programación AI, que admite preguntas y respuestas inteligentes y autocompletado de código en varios lenguajes de programación, mejorando la eficiencia del desarrollo."
  },
  "codegeex4-all-9b": {
    "description": "CodeGeeX4-ALL-9B es un modelo de generación de código multilingüe, que admite funciones completas, incluyendo autocompletado y generación de código, intérprete de código, búsqueda en la web, llamadas a funciones y preguntas y respuestas de código a nivel de repositorio, cubriendo diversos escenarios de desarrollo de software. Es un modelo de generación de código de primer nivel con menos de 10B de parámetros."
  },
  "codegemma": {
    "description": "CodeGemma es un modelo de lenguaje ligero especializado en diversas tareas de programación, que admite iteraciones rápidas e integración."
  },
  "codegemma:2b": {
    "description": "CodeGemma es un modelo de lenguaje ligero especializado en diversas tareas de programación, que admite iteraciones rápidas e integración."
  },
  "codellama": {
    "description": "Code Llama es un LLM enfocado en la generación y discusión de código, combinando un amplio soporte para lenguajes de programación, adecuado para entornos de desarrolladores."
  },
  "codellama/CodeLlama-34b-Instruct-hf": {
    "description": "Code Llama es un LLM enfocado en la generación y discusión de código, que combina un amplio soporte para lenguajes de programación, adecuado para entornos de desarrolladores."
  },
  "codellama:13b": {
    "description": "Code Llama es un LLM enfocado en la generación y discusión de código, combinando un amplio soporte para lenguajes de programación, adecuado para entornos de desarrolladores."
  },
  "codellama:34b": {
    "description": "Code Llama es un LLM enfocado en la generación y discusión de código, combinando un amplio soporte para lenguajes de programación, adecuado para entornos de desarrolladores."
  },
  "codellama:70b": {
    "description": "Code Llama es un LLM enfocado en la generación y discusión de código, combinando un amplio soporte para lenguajes de programación, adecuado para entornos de desarrolladores."
  },
  "codeqwen": {
    "description": "CodeQwen1.5 es un modelo de lenguaje a gran escala entrenado con una gran cantidad de datos de código, diseñado para resolver tareas de programación complejas."
  },
  "codestral": {
    "description": "Codestral es el primer modelo de código de Mistral AI, que proporciona un excelente soporte para tareas de generación de código."
  },
  "codestral-latest": {
    "description": "Codestral es un modelo generativo de vanguardia enfocado en la generación de código, optimizado para tareas de completado de código y relleno intermedio."
  },
  "codex-mini-latest": {
    "description": "codex-mini-latest es una versión ajustada de o4-mini, diseñada específicamente para Codex CLI. Para uso directo a través de la API, recomendamos comenzar con gpt-4.1."
  },
  "cognitivecomputations/dolphin-mixtral-8x22b": {
    "description": "Dolphin Mixtral 8x22B es un modelo diseñado para seguir instrucciones, diálogos y programación."
  },
  "cogview-4": {
    "description": "CogView-4 es el primer modelo de generación de imágenes a partir de texto de código abierto de Zhipu que admite la generación de caracteres chinos. Ofrece mejoras integrales en la comprensión semántica, la calidad de generación de imágenes y la capacidad de generar texto en chino e inglés. Soporta entradas bilingües en chino e inglés de cualquier longitud y puede generar imágenes en cualquier resolución dentro del rango especificado."
  },
  "cohere-command-r": {
    "description": "Command R es un modelo generativo escalable dirigido a RAG y uso de herramientas para habilitar IA a escala de producción para empresas."
  },
  "cohere-command-r-plus": {
    "description": "Command R+ es un modelo optimizado para RAG de última generación diseñado para abordar cargas de trabajo de nivel empresarial."
  },
  "cohere/Cohere-command-r": {
    "description": "Command R es un modelo generativo escalable diseñado para su uso con RAG y herramientas, que permite a las empresas implementar IA de nivel productivo."
  },
  "cohere/Cohere-command-r-plus": {
    "description": "Command R+ es un modelo optimizado de última generación para RAG, diseñado para manejar cargas de trabajo empresariales."
  },
  "command": {
    "description": "Un modelo de conversación que sigue instrucciones, ofreciendo alta calidad y fiabilidad en tareas lingüísticas, además de tener una longitud de contexto más larga que nuestros modelos de generación básicos."
  },
  "command-a-03-2025": {
    "description": "Command A es nuestro modelo más potente hasta la fecha, destacando en el uso de herramientas, agentes, generación aumentada por recuperación (RAG) y aplicaciones multilingües. Command A tiene una longitud de contexto de 256K, puede ejecutarse con solo dos GPU y ha mejorado su rendimiento en un 150% en comparación con Command R+ 08-2024."
  },
  "command-light": {
    "description": "Una versión más pequeña y rápida de Command, casi igual de potente, pero más rápida."
  },
  "command-light-nightly": {
    "description": "Para acortar el intervalo entre lanzamientos de versiones principales, hemos lanzado versiones nocturnas del modelo Command. Para la serie command-light, esta versión se llama command-light-nightly. Tenga en cuenta que command-light-nightly es la versión más reciente, experimental y (posiblemente) inestable. Las versiones nocturnas se actualizan regularmente sin previo aviso, por lo que no se recomienda su uso en entornos de producción."
  },
  "command-nightly": {
    "description": "Para acortar el intervalo entre lanzamientos de versiones principales, hemos lanzado versiones nocturnas del modelo Command. Para la serie Command, esta versión se llama command-cightly. Tenga en cuenta que command-nightly es la versión más reciente, experimental y (posiblemente) inestable. Las versiones nocturnas se actualizan regularmente sin previo aviso, por lo que no se recomienda su uso en entornos de producción."
  },
  "command-r": {
    "description": "Command R es un LLM optimizado para tareas de diálogo y contexto largo, especialmente adecuado para interacciones dinámicas y gestión del conocimiento."
  },
  "command-r-03-2024": {
    "description": "Command R es un modelo de conversación que sigue instrucciones, ofreciendo una mayor calidad y fiabilidad en tareas lingüísticas, además de tener una longitud de contexto más larga que los modelos anteriores. Se puede utilizar en flujos de trabajo complejos, como generación de código, generación aumentada por recuperación (RAG), uso de herramientas y agentes."
  },
  "command-r-08-2024": {
    "description": "command-r-08-2024 es una versión actualizada del modelo Command R, lanzada en agosto de 2024."
  },
  "command-r-plus": {
    "description": "Command R+ es un modelo de lenguaje de gran tamaño de alto rendimiento, diseñado para escenarios empresariales reales y aplicaciones complejas."
  },
  "command-r-plus-04-2024": {
    "description": "Command R+ es un modelo de conversación que sigue instrucciones, ofreciendo una mayor calidad y fiabilidad en tareas lingüísticas, además de tener una longitud de contexto más larga que los modelos anteriores. Es ideal para flujos de trabajo complejos de RAG y uso de herramientas en múltiples pasos."
  },
  "command-r-plus-08-2024": {
    "description": "Command R+ es un modelo de conversación que sigue instrucciones, mostrando una mayor calidad y fiabilidad en tareas lingüísticas, con una longitud de contexto más larga en comparación con modelos anteriores. Es más adecuado para flujos de trabajo RAG complejos y el uso de herramientas en múltiples pasos."
  },
  "command-r7b-12-2024": {
    "description": "command-r7b-12-2024 es una versión pequeña y eficiente, lanzada en diciembre de 2024. Destaca en tareas que requieren razonamiento complejo y procesamiento en múltiples pasos, como RAG, uso de herramientas y agentes."
  },
  "compound-beta": {
    "description": "Compound-beta es un sistema de IA compuesto, respaldado por múltiples modelos de acceso abierto ya soportados en GroqCloud, que puede utilizar herramientas de manera inteligente y selectiva para responder a consultas de los usuarios."
  },
  "compound-beta-mini": {
    "description": "Compound-beta-mini es un sistema de IA compuesto, respaldado por modelos de acceso abierto ya soportados en GroqCloud, que puede utilizar herramientas de manera inteligente y selectiva para responder a consultas de los usuarios."
  },
  "computer-use-preview": {
    "description": "El modelo computer-use-preview está diseñado exclusivamente para \"herramientas de uso informático\", entrenado para comprender y ejecutar tareas relacionadas con computadoras."
  },
  "dall-e-2": {
    "description": "El segundo modelo DALL·E, que admite generación de imágenes más realistas y precisas, con una resolución cuatro veces mayor que la de la primera generación."
  },
  "dall-e-3": {
    "description": "El modelo DALL·E más reciente, lanzado en noviembre de 2023. Admite generación de imágenes más realistas y precisas, con una mayor capacidad de detalle."
  },
  "databricks/dbrx-instruct": {
    "description": "DBRX Instruct ofrece capacidades de procesamiento de instrucciones de alta fiabilidad, soportando aplicaciones en múltiples industrias."
  },
  "deepseek-ai/DeepSeek-R1": {
    "description": "DeepSeek-R1 es un modelo de inferencia impulsado por aprendizaje reforzado (RL) que aborda los problemas de repetitividad y legibilidad en el modelo. Antes de RL, DeepSeek-R1 introdujo datos de arranque en frío, optimizando aún más el rendimiento de la inferencia. Su desempeño en tareas matemáticas, de código e inferencia es comparable al de OpenAI-o1, y ha mejorado su efectividad general a través de métodos de entrenamiento cuidadosamente diseñados."
  },
  "deepseek-ai/DeepSeek-R1-0528": {
    "description": "DeepSeek R1 mejora significativamente la profundidad de razonamiento e inferencia mediante el uso de recursos computacionales aumentados y la introducción de mecanismos de optimización algorítmica en el postentrenamiento. Este modelo destaca en diversas evaluaciones de referencia, incluyendo matemáticas, programación y lógica general. Su rendimiento global se acerca a modelos líderes como O3 y Gemini 2.5 Pro."
  },
  "deepseek-ai/DeepSeek-R1-0528-Qwen3-8B": {
    "description": "DeepSeek-R1-0528-Qwen3-8B es un modelo obtenido mediante destilación de cadenas de pensamiento del modelo DeepSeek-R1-0528 al Qwen3 8B Base. Este modelo alcanza el estado del arte (SOTA) entre modelos de código abierto, superando a Qwen3 8B en un 10% en la prueba AIME 2024 y alcanzando el nivel de rendimiento de Qwen3-235B-thinking. Sobresale en razonamiento matemático, programación y lógica general, compartiendo arquitectura con Qwen3-8B pero utilizando la configuración de tokenizador de DeepSeek-R1-0528."
  },
  "deepseek-ai/DeepSeek-R1-Distill-Llama-70B": {
    "description": "El modelo de destilación DeepSeek-R1 optimiza el rendimiento de inferencia mediante aprendizaje por refuerzo y datos de arranque en frío, actualizando el estándar de múltiples tareas en modelos de código abierto."
  },
  "deepseek-ai/DeepSeek-R1-Distill-Qwen-1.5B": {
    "description": "El modelo de destilación DeepSeek-R1 optimiza el rendimiento de inferencia mediante aprendizaje por refuerzo y datos de arranque en frío, actualizando el estándar de múltiples tareas en modelos de código abierto."
  },
  "deepseek-ai/DeepSeek-R1-Distill-Qwen-14B": {
    "description": "El modelo de destilación DeepSeek-R1 optimiza el rendimiento de inferencia mediante aprendizaje por refuerzo y datos de arranque en frío, actualizando el estándar de múltiples tareas en modelos de código abierto."
  },
  "deepseek-ai/DeepSeek-R1-Distill-Qwen-32B": {
    "description": "DeepSeek-R1-Distill-Qwen-32B es un modelo obtenido mediante destilación de conocimiento basado en Qwen2.5-32B. Este modelo se ajustó utilizando 800,000 muestras seleccionadas generadas por DeepSeek-R1, mostrando un rendimiento excepcional en múltiples campos como matemáticas, programación e inferencia. Ha obtenido excelentes resultados en varias pruebas de referencia, alcanzando una precisión del 94.3% en MATH-500, demostrando una fuerte capacidad de razonamiento matemático."
  },
  "deepseek-ai/DeepSeek-R1-Distill-Qwen-7B": {
    "description": "DeepSeek-R1-Distill-Qwen-7B es un modelo obtenido mediante destilación de conocimiento basado en Qwen2.5-Math-7B. Este modelo se ajustó utilizando 800,000 muestras seleccionadas generadas por DeepSeek-R1, mostrando un rendimiento excepcional en múltiples campos como matemáticas, programación e inferencia. Ha obtenido excelentes resultados en varias pruebas de referencia, alcanzando una precisión del 92.8% en MATH-500, una tasa de aprobación del 55.5% en AIME 2024, y una puntuación de 1189 en CodeForces, demostrando una fuerte capacidad matemática y de programación como modelo de 7B."
  },
  "deepseek-ai/DeepSeek-V2.5": {
    "description": "DeepSeek V2.5 combina las excelentes características de versiones anteriores, mejorando la capacidad general y de codificación."
  },
  "deepseek-ai/DeepSeek-V3": {
    "description": "DeepSeek-V3 es un modelo de lenguaje de expertos mixtos (MoE) con 6710 millones de parámetros, que utiliza atención latente de múltiples cabezas (MLA) y la arquitectura DeepSeekMoE, combinando una estrategia de balanceo de carga sin pérdidas auxiliares para optimizar la eficiencia de inferencia y entrenamiento. Al ser preentrenado en 14.8 billones de tokens de alta calidad y realizar ajustes supervisados y aprendizaje reforzado, DeepSeek-V3 supera en rendimiento a otros modelos de código abierto, acercándose a los modelos cerrados líderes."
  },
  "deepseek-ai/deepseek-llm-67b-chat": {
    "description": "DeepSeek 67B es un modelo avanzado entrenado para diálogos de alta complejidad."
  },
  "deepseek-ai/deepseek-r1": {
    "description": "LLM eficiente de última generación, experto en razonamiento, matemáticas y programación."
  },
  "deepseek-ai/deepseek-vl2": {
    "description": "DeepSeek-VL2 es un modelo de lenguaje visual de expertos mixtos (MoE) desarrollado sobre DeepSeekMoE-27B, que utiliza una arquitectura MoE de activación dispersa, logrando un rendimiento excepcional al activar solo 4.5B de parámetros. Este modelo destaca en múltiples tareas como preguntas visuales, reconocimiento óptico de caracteres, comprensión de documentos/tablas/gráficos y localización visual."
  },
  "deepseek-chat": {
    "description": "Un nuevo modelo de código abierto que fusiona capacidades generales y de codificación, que no solo conserva la capacidad de diálogo general del modelo Chat original y la potente capacidad de procesamiento de código del modelo Coder, sino que también se alinea mejor con las preferencias humanas. Además, DeepSeek-V2.5 ha logrado mejoras significativas en tareas de escritura, seguimiento de instrucciones y más."
  },
  "deepseek-coder-33B-instruct": {
    "description": "DeepSeek Coder 33B es un modelo de lenguaje de código, entrenado con 20 billones de datos, de los cuales el 87% son código y el 13% son lenguajes en chino e inglés. El modelo introduce un tamaño de ventana de 16K y tareas de llenado de espacios, proporcionando funciones de autocompletado de código a nivel de proyecto y llenado de fragmentos."
  },
  "deepseek-coder-v2": {
    "description": "DeepSeek Coder V2 es un modelo de código de expertos híbrido de código abierto, que destaca en tareas de codificación, comparable a GPT4-Turbo."
  },
  "deepseek-coder-v2:236b": {
    "description": "DeepSeek Coder V2 es un modelo de código de expertos híbrido de código abierto, que destaca en tareas de codificación, comparable a GPT4-Turbo."
  },
  "deepseek-r1": {
    "description": "DeepSeek-R1 es un modelo de inferencia impulsado por aprendizaje reforzado (RL) que aborda los problemas de repetitividad y legibilidad en el modelo. Antes de RL, DeepSeek-R1 introdujo datos de arranque en frío, optimizando aún más el rendimiento de la inferencia. Su desempeño en tareas matemáticas, de código e inferencia es comparable al de OpenAI-o1, y ha mejorado su efectividad general a través de métodos de entrenamiento cuidadosamente diseñados."
  },
  "deepseek-r1-0528": {
    "description": "Modelo completo de 685 mil millones de parámetros, lanzado el 28 de mayo de 2025. DeepSeek-R1 utiliza técnicas de aprendizaje reforzado a gran escala en la fase de postentrenamiento, mejorando significativamente la capacidad de razonamiento del modelo con muy pocos datos etiquetados. Presenta alto rendimiento y gran capacidad en tareas de matemáticas, código y razonamiento en lenguaje natural."
  },
  "deepseek-r1-70b-fast-online": {
    "description": "DeepSeek R1 70B versión rápida, que soporta búsqueda en línea en tiempo real, ofreciendo una velocidad de respuesta más rápida mientras mantiene el rendimiento del modelo."
  },
  "deepseek-r1-70b-online": {
    "description": "DeepSeek R1 70B versión estándar, que soporta búsqueda en línea en tiempo real, adecuada para tareas de conversación y procesamiento de textos que requieren información actualizada."
  },
  "deepseek-r1-distill-llama": {
    "description": "deepseek-r1-distill-llama es un modelo basado en Llama destilado a partir de DeepSeek-R1."
  },
  "deepseek-r1-distill-llama-70b": {
    "description": "DeepSeek R1, el modelo más grande e inteligente del conjunto DeepSeek, ha sido destilado en la arquitectura Llama 70B. Basado en pruebas de referencia y evaluaciones humanas, este modelo es más inteligente que el Llama 70B original, destacándose especialmente en tareas que requieren precisión matemática y factual."
  },
  "deepseek-r1-distill-llama-8b": {
    "description": "El modelo de la serie DeepSeek-R1-Distill se obtiene mediante la técnica de destilación de conocimiento, ajustando muestras generadas por DeepSeek-R1 a modelos de código abierto como Qwen y Llama."
  },
  "deepseek-r1-distill-qianfan-llama-70b": {
    "description": "Lanzado por primera vez el 14 de febrero de 2025, destilado por el equipo de desarrollo del modelo Qianfan a partir del modelo base Llama3_70B (Construido con Meta Llama), con datos de destilación que también incluyen el corpus de Qianfan."
  },
  "deepseek-r1-distill-qianfan-llama-8b": {
    "description": "Lanzado por primera vez el 14 de febrero de 2025, destilado por el equipo de desarrollo del modelo Qianfan a partir del modelo base Llama3_8B (Construido con Meta Llama), con datos de destilación que también incluyen el corpus de Qianfan."
  },
  "deepseek-r1-distill-qwen": {
    "description": "deepseek-r1-distill-qwen es un modelo basado en Qwen destilado a partir de DeepSeek-R1."
  },
  "deepseek-r1-distill-qwen-1.5b": {
    "description": "El modelo de la serie DeepSeek-R1-Distill se obtiene mediante la técnica de destilación de conocimiento, ajustando muestras generadas por DeepSeek-R1 a modelos de código abierto como Qwen y Llama."
  },
  "deepseek-r1-distill-qwen-14b": {
    "description": "El modelo de la serie DeepSeek-R1-Distill se obtiene mediante la técnica de destilación de conocimiento, ajustando muestras generadas por DeepSeek-R1 a modelos de código abierto como Qwen y Llama."
  },
  "deepseek-r1-distill-qwen-32b": {
    "description": "El modelo de la serie DeepSeek-R1-Distill se obtiene mediante la técnica de destilación de conocimiento, ajustando muestras generadas por DeepSeek-R1 a modelos de código abierto como Qwen y Llama."
  },
  "deepseek-r1-distill-qwen-7b": {
    "description": "El modelo de la serie DeepSeek-R1-Distill se obtiene mediante la técnica de destilación de conocimiento, ajustando muestras generadas por DeepSeek-R1 a modelos de código abierto como Qwen y Llama."
  },
  "deepseek-r1-fast-online": {
    "description": "DeepSeek R1 versión rápida completa, que soporta búsqueda en línea en tiempo real, combinando la potente capacidad de 671B de parámetros con una velocidad de respuesta más rápida."
  },
  "deepseek-r1-online": {
    "description": "DeepSeek R1 versión completa, con 671B de parámetros, que soporta búsqueda en línea en tiempo real, con una capacidad de comprensión y generación más potente."
  },
  "deepseek-reasoner": {
    "description": "Modelo de inferencia lanzado por DeepSeek. Antes de proporcionar la respuesta final, el modelo genera primero una cadena de pensamiento para mejorar la precisión de la respuesta final."
  },
  "deepseek-v2": {
    "description": "DeepSeek V2 es un modelo de lenguaje Mixture-of-Experts eficiente, adecuado para necesidades de procesamiento económico."
  },
  "deepseek-v2:236b": {
    "description": "DeepSeek V2 236B es el modelo de código de diseño de DeepSeek, que ofrece una potente capacidad de generación de código."
  },
  "deepseek-v3": {
    "description": "DeepSeek-V3 es un modelo MoE desarrollado por Hangzhou DeepSeek Artificial Intelligence Technology Research Co., Ltd., que ha destacado en múltiples evaluaciones, ocupando el primer lugar en la lista de modelos de código abierto. En comparación con el modelo V2.5, la velocidad de generación se ha incrementado tres veces, brindando a los usuarios una experiencia de uso más rápida y fluida."
  },
  "deepseek-v3-0324": {
    "description": "DeepSeek-V3-0324 es un modelo MoE de 671B parámetros, destacándose en habilidades de programación y técnicas, comprensión del contexto y procesamiento de textos largos."
  },
  "deepseek/deepseek-chat-v3-0324": {
    "description": "DeepSeek V3 es un modelo experto de mezcla de 685B parámetros, la última iteración de la serie de modelos de chat insignia del equipo de DeepSeek.\n\nHereda el modelo [DeepSeek V3](/deepseek/deepseek-chat-v3) y se desempeña excepcionalmente en diversas tareas."
  },
  "deepseek/deepseek-chat-v3-0324:free": {
    "description": "DeepSeek V3 es un modelo experto de mezcla de 685B parámetros, la última iteración de la serie de modelos de chat insignia del equipo de DeepSeek.\n\nHereda el modelo [DeepSeek V3](/deepseek/deepseek-chat-v3) y se desempeña excepcionalmente en diversas tareas."
  },
  "deepseek/deepseek-r1": {
    "description": "DeepSeek-R1 mejora significativamente la capacidad de razonamiento del modelo con muy pocos datos etiquetados. Antes de proporcionar la respuesta final, el modelo genera una cadena de pensamiento para mejorar la precisión de la respuesta final."
  },
  "deepseek/deepseek-r1-0528": {
    "description": "DeepSeek-R1 mejora enormemente la capacidad de razonamiento del modelo con muy pocos datos etiquetados. Antes de generar la respuesta final, el modelo produce una cadena de pensamiento para aumentar la precisión de la respuesta."
  },
  "deepseek/deepseek-r1-0528:free": {
    "description": "DeepSeek-R1 mejora enormemente la capacidad de razonamiento del modelo con muy pocos datos etiquetados. Antes de generar la respuesta final, el modelo produce una cadena de pensamiento para aumentar la precisión de la respuesta."
  },
  "deepseek/deepseek-r1-distill-llama-70b": {
    "description": "DeepSeek R1 Distill Llama 70B es un modelo de lenguaje de gran tamaño basado en Llama3.3 70B, que utiliza el ajuste fino de la salida de DeepSeek R1 para lograr un rendimiento competitivo comparable a los modelos de vanguardia de gran tamaño."
  },
  "deepseek/deepseek-r1-distill-llama-8b": {
    "description": "DeepSeek R1 Distill Llama 8B es un modelo de lenguaje grande destilado basado en Llama-3.1-8B-Instruct, entrenado utilizando la salida de DeepSeek R1."
  },
  "deepseek/deepseek-r1-distill-qwen-14b": {
    "description": "DeepSeek R1 Distill Qwen 14B es un modelo de lenguaje grande destilado basado en Qwen 2.5 14B, entrenado utilizando la salida de DeepSeek R1. Este modelo ha superado a o1-mini de OpenAI en múltiples pruebas de referencia, logrando resultados de vanguardia en modelos densos. A continuación se presentan algunos resultados de las pruebas de referencia:\nAIME 2024 pass@1: 69.7\nMATH-500 pass@1: 93.9\nCalificación de CodeForces: 1481\nEste modelo, ajustado a partir de la salida de DeepSeek R1, muestra un rendimiento competitivo comparable al de modelos de vanguardia de mayor escala."
  },
  "deepseek/deepseek-r1-distill-qwen-32b": {
    "description": "DeepSeek R1 Distill Qwen 32B es un modelo de lenguaje grande destilado basado en Qwen 2.5 32B, entrenado utilizando la salida de DeepSeek R1. Este modelo ha superado a o1-mini de OpenAI en múltiples pruebas de referencia, logrando resultados de vanguardia en modelos densos. A continuación se presentan algunos resultados de las pruebas de referencia:\nAIME 2024 pass@1: 72.6\nMATH-500 pass@1: 94.3\nCalificación de CodeForces: 1691\nEste modelo, ajustado a partir de la salida de DeepSeek R1, muestra un rendimiento competitivo comparable al de modelos de vanguardia de mayor escala."
  },
  "deepseek/deepseek-r1/community": {
    "description": "DeepSeek R1 es el último modelo de código abierto lanzado por el equipo de DeepSeek, que cuenta con un rendimiento de inferencia excepcional, especialmente en tareas de matemáticas, programación y razonamiento, alcanzando niveles comparables al modelo o1 de OpenAI."
  },
  "deepseek/deepseek-r1:free": {
    "description": "DeepSeek-R1 mejora significativamente la capacidad de razonamiento del modelo con muy pocos datos etiquetados. Antes de proporcionar la respuesta final, el modelo genera una cadena de pensamiento para mejorar la precisión de la respuesta final."
  },
  "deepseek/deepseek-v3": {
    "description": "DeepSeek-V3 ha logrado un avance significativo en la velocidad de inferencia en comparación con modelos anteriores. Se clasifica como el número uno entre los modelos de código abierto y puede competir con los modelos cerrados más avanzados del mundo. DeepSeek-V3 utiliza la arquitectura de atención multi-cabeza (MLA) y DeepSeekMoE, que han sido completamente validadas en DeepSeek-V2. Además, DeepSeek-V3 ha introducido una estrategia auxiliar sin pérdidas para el balanceo de carga y ha establecido objetivos de entrenamiento de predicción de múltiples etiquetas para lograr un rendimiento más robusto."
  },
  "deepseek/deepseek-v3/community": {
    "description": "DeepSeek-V3 ha logrado un avance significativo en la velocidad de inferencia en comparación con modelos anteriores. Se clasifica como el número uno entre los modelos de código abierto y puede competir con los modelos cerrados más avanzados del mundo. DeepSeek-V3 utiliza la arquitectura de atención multi-cabeza (MLA) y DeepSeekMoE, que han sido completamente validadas en DeepSeek-V2. Además, DeepSeek-V3 ha introducido una estrategia auxiliar sin pérdidas para el balanceo de carga y ha establecido objetivos de entrenamiento de predicción de múltiples etiquetas para lograr un rendimiento más robusto."
  },
  "deepseek_r1": {
    "description": "DeepSeek-R1 es un modelo de inferencia impulsado por aprendizaje por refuerzo (RL), que resuelve problemas de repetitividad y legibilidad en el modelo. Antes de RL, DeepSeek-R1 introdujo datos de arranque en frío, optimizando aún más el rendimiento de inferencia. Su rendimiento en tareas de matemáticas, código y razonamiento es comparable al de OpenAI-o1, y mediante un método de entrenamiento cuidadosamente diseñado, se ha mejorado el efecto general."
  },
  "deepseek_r1_distill_llama_70b": {
    "description": "DeepSeek-R1-Distill-Llama-70B es un modelo obtenido a partir de Llama-3.3-70B-Instruct mediante entrenamiento de destilación. Este modelo es parte de la serie DeepSeek-R1, mostrando un rendimiento sobresaliente en matemáticas, programación y razonamiento mediante el ajuste con muestras generadas por DeepSeek-R1."
  },
  "deepseek_r1_distill_qwen_14b": {
    "description": "DeepSeek-R1-Distill-Qwen-14B es un modelo obtenido a partir de Qwen2.5-14B mediante destilación de conocimiento. Este modelo se ajustó utilizando 800,000 muestras seleccionadas generadas por DeepSeek-R1, mostrando una excelente capacidad de inferencia."
  },
  "deepseek_r1_distill_qwen_32b": {
    "description": "DeepSeek-R1-Distill-Qwen-32B es un modelo obtenido a partir de Qwen2.5-32B mediante destilación de conocimiento. Este modelo se ajustó utilizando 800,000 muestras seleccionadas generadas por DeepSeek-R1, mostrando un rendimiento excepcional en múltiples campos como matemáticas, programación y razonamiento."
  },
  "doubao-1.5-lite-32k": {
    "description": "Doubao-1.5-lite es un modelo ligero de nueva generación, con una velocidad de respuesta extrema, alcanzando niveles de rendimiento y latencia de clase mundial."
  },
  "doubao-1.5-pro-256k": {
    "description": "Doubao-1.5-pro-256k es una versión mejorada de Doubao-1.5-Pro, con un aumento del 10% en el rendimiento general. Soporta razonamiento con una ventana de contexto de 256k y una longitud de salida de hasta 12k tokens. Mayor rendimiento, ventana más grande y una excelente relación calidad-precio, adecuado para una amplia gama de escenarios de aplicación."
  },
  "doubao-1.5-pro-32k": {
    "description": "Doubao-1.5-pro es un modelo de nueva generación, con un rendimiento completamente mejorado, destacando en conocimientos, código, razonamiento, entre otros."
  },
  "doubao-1.5-thinking-pro": {
    "description": "El modelo de pensamiento profundo Doubao-1.5, completamente nuevo, destaca en campos especializados como matemáticas, programación y razonamiento científico, así como en tareas generales como la escritura creativa, alcanzando o acercándose al nivel de élite de la industria en múltiples estándares de referencia, como AIME 2024, Codeforces y GPQA. Soporta una ventana de contexto de 128k y una salida de 16k."
  },
  "doubao-1.5-thinking-pro-m": {
    "description": "Doubao-1.5 es un nuevo modelo de pensamiento profundo (la versión m incluye capacidades nativas de inferencia multimodal profunda), que destaca en matemáticas, programación, razonamiento científico y tareas generales como escritura creativa. Alcanza o se acerca al nivel de élite en benchmarks reconocidos como AIME 2024, Codeforces y GPQA. Soporta ventana de contexto de 128k y salida de 16k."
  },
  "doubao-1.5-thinking-vision-pro": {
    "description": "Nuevo modelo de pensamiento profundo visual con capacidades avanzadas de comprensión e inferencia multimodal general, logrando resultados SOTA en 37 de 59 benchmarks públicos."
  },
  "doubao-1.5-ui-tars": {
    "description": "Doubao-1.5-UI-TARS es un modelo agente nativo orientado a la interacción con interfaces gráficas (GUI). Mediante capacidades humanas de percepción, razonamiento y acción, interactúa de forma fluida con la GUI."
  },
  "doubao-1.5-vision-lite": {
    "description": "Doubao-1.5-vision-lite es un modelo multimodal de gran escala actualizado, que soporta el reconocimiento de imágenes de cualquier resolución y proporciones extremas, mejorando la capacidad de razonamiento visual, reconocimiento de documentos, comprensión de información detallada y seguimiento de instrucciones. Soporta una ventana de contexto de 128k, con una longitud de salida que admite hasta 16k tokens."
  },
  "doubao-1.5-vision-pro": {
    "description": "Doubao-1.5-vision-pro es un modelo multimodal avanzado que soporta reconocimiento de imágenes con cualquier resolución y proporciones extremas, mejorando el razonamiento visual, reconocimiento de documentos, comprensión de detalles y seguimiento de instrucciones."
  },
  "doubao-1.5-vision-pro-32k": {
    "description": "Doubao-1.5-vision-pro es un modelo multimodal avanzado que soporta reconocimiento de imágenes con cualquier resolución y proporciones extremas, mejorando el razonamiento visual, reconocimiento de documentos, comprensión de detalles y seguimiento de instrucciones."
  },
  "doubao-lite-128k": {
    "description": "Ofrece una velocidad de respuesta excepcional y una mejor relación calidad-precio, proporcionando opciones más flexibles para diferentes escenarios de los clientes. Soporta inferencia y ajuste fino con una ventana de contexto de 128k."
  },
  "doubao-lite-32k": {
    "description": "Ofrece una velocidad de respuesta excepcional y una mejor relación calidad-precio, proporcionando opciones más flexibles para diferentes escenarios de los clientes. Soporta inferencia y ajuste fino con una ventana de contexto de 32k."
  },
  "doubao-lite-4k": {
    "description": "Ofrece una velocidad de respuesta excepcional y una mejor relación calidad-precio, proporcionando opciones más flexibles para diferentes escenarios de los clientes. Soporta inferencia y ajuste fino con una ventana de contexto de 4k."
  },
  "doubao-pro-256k": {
    "description": "El modelo principal con mejor rendimiento, adecuado para tareas complejas, con excelentes resultados en preguntas de referencia, resúmenes, creación, clasificación de texto, juegos de rol y otros escenarios. Soporta inferencia y ajuste fino con una ventana de contexto de 256k."
  },
  "doubao-pro-32k": {
    "description": "El modelo principal con mejor rendimiento, adecuado para tareas complejas, con excelentes resultados en preguntas de referencia, resúmenes, creación, clasificación de texto, juegos de rol y otros escenarios. Soporta inferencia y ajuste fino con una ventana de contexto de 32k."
  },
  "doubao-seed-1.6": {
    "description": "Doubao-Seed-1.6 es un nuevo modelo multimodal de pensamiento profundo que soporta tres modos de pensamiento: automático, reflexivo y no reflexivo. En modo no reflexivo, el rendimiento del modelo mejora significativamente en comparación con Doubao-1.5-pro/250115. Soporta una ventana de contexto de 256k y una longitud máxima de salida de 16k tokens."
  },
  "doubao-seed-1.6-flash": {
    "description": "Doubao-Seed-1.6-flash es un modelo multimodal de pensamiento profundo con velocidad de inferencia extrema, TPOT de solo 10 ms; soporta comprensión tanto textual como visual, con capacidad de comprensión textual superior a la generación lite anterior y comprensión visual comparable a los modelos pro de la competencia. Soporta una ventana de contexto de 256k y una longitud máxima de salida de 16k tokens."
  },
  "doubao-seed-1.6-thinking": {
    "description": "El modelo Doubao-Seed-1.6-thinking tiene una capacidad de pensamiento significativamente mejorada. En comparación con Doubao-1.5-thinking-pro, mejora aún más en habilidades básicas como programación, matemáticas y razonamiento lógico, y soporta comprensión visual. Soporta una ventana de contexto de 256k y una longitud máxima de salida de 16k tokens."
  },
  "doubao-seedream-3-0-t2i-250415": {
    "description": "El modelo de generación de imágenes Doubao fue desarrollado por el equipo Seed de ByteDance, soporta entrada de texto e imagen, y ofrece una experiencia de generación de imágenes altamente controlable y de alta calidad. Genera imágenes basadas en indicaciones textuales."
  },
  "doubao-vision-lite-32k": {
    "description": "El modelo Doubao-vision es un modelo multimodal desarrollado por Doubao, con potentes capacidades de comprensión e inferencia de imágenes, así como una precisa comprensión de instrucciones. El modelo muestra un rendimiento destacado en extracción de información texto-imagen y tareas de inferencia basadas en imágenes, aplicable a tareas de preguntas visuales más complejas y amplias."
  },
  "doubao-vision-pro-32k": {
    "description": "El modelo Doubao-vision es un modelo multimodal desarrollado por Doubao, con potentes capacidades de comprensión e inferencia de imágenes, así como una precisa comprensión de instrucciones. El modelo muestra un rendimiento destacado en extracción de información texto-imagen y tareas de inferencia basadas en imágenes, aplicable a tareas de preguntas visuales más complejas y amplias."
  },
  "emohaa": {
    "description": "Emohaa es un modelo psicológico con capacidades de consulta profesional, ayudando a los usuarios a comprender problemas emocionales."
  },
  "ernie-3.5-128k": {
    "description": "El modelo de lenguaje grande de bandera de Baidu, desarrollado internamente, cubre una vasta cantidad de corpus en chino e inglés, con potentes capacidades generales que satisfacen la mayoría de los requisitos de preguntas y respuestas en diálogos, generación creativa y aplicaciones de plugins; soporta la integración automática con el plugin de búsqueda de Baidu, garantizando la actualidad de la información de preguntas y respuestas."
  },
  "ernie-3.5-8k": {
    "description": "El modelo de lenguaje grande de bandera de Baidu, desarrollado internamente, cubre una vasta cantidad de corpus en chino e inglés, con potentes capacidades generales que satisfacen la mayoría de los requisitos de preguntas y respuestas en diálogos, generación creativa y aplicaciones de plugins; soporta la integración automática con el plugin de búsqueda de Baidu, garantizando la actualidad de la información de preguntas y respuestas."
  },
  "ernie-3.5-8k-preview": {
    "description": "El modelo de lenguaje grande de bandera de Baidu, desarrollado internamente, cubre una vasta cantidad de corpus en chino e inglés, con potentes capacidades generales que satisfacen la mayoría de los requisitos de preguntas y respuestas en diálogos, generación creativa y aplicaciones de plugins; soporta la integración automática con el plugin de búsqueda de Baidu, garantizando la actualidad de la información de preguntas y respuestas."
  },
  "ernie-4.0-8k-latest": {
    "description": "El modelo de lenguaje grande de bandera de Baidu, desarrollado internamente, de ultra gran escala, ha logrado una actualización completa de capacidades en comparación con ERNIE 3.5, siendo ampliamente aplicable en escenarios de tareas complejas en diversos campos; soporta la integración automática con el plugin de búsqueda de Baidu, garantizando la actualidad de la información de preguntas y respuestas."
  },
  "ernie-4.0-8k-preview": {
    "description": "El modelo de lenguaje grande de bandera de Baidu, desarrollado internamente, de ultra gran escala, ha logrado una actualización completa de capacidades en comparación con ERNIE 3.5, siendo ampliamente aplicable en escenarios de tareas complejas en diversos campos; soporta la integración automática con el plugin de búsqueda de Baidu, garantizando la actualidad de la información de preguntas y respuestas."
  },
  "ernie-4.0-turbo-128k": {
    "description": "El modelo de lenguaje grande de bandera de Baidu, desarrollado internamente, de ultra gran escala, muestra un rendimiento excepcional en general, siendo ampliamente aplicable en escenarios de tareas complejas en diversos campos; soporta la integración automática con el plugin de búsqueda de Baidu, garantizando la actualidad de la información de preguntas y respuestas. En comparación con ERNIE 4.0, presenta un rendimiento superior."
  },
  "ernie-4.0-turbo-8k-latest": {
    "description": "El modelo de lenguaje grande de bandera de Baidu, desarrollado internamente, de ultra gran escala, muestra un rendimiento excepcional en general, siendo ampliamente aplicable en escenarios de tareas complejas en diversos campos; soporta la integración automática con el plugin de búsqueda de Baidu, garantizando la actualidad de la información de preguntas y respuestas. En comparación con ERNIE 4.0, presenta un rendimiento superior."
  },
  "ernie-4.0-turbo-8k-preview": {
    "description": "El modelo de lenguaje grande de bandera de Baidu, desarrollado internamente, de ultra gran escala, muestra un rendimiento excepcional en general, siendo ampliamente aplicable en escenarios de tareas complejas en diversos campos; soporta la integración automática con el plugin de búsqueda de Baidu, garantizando la actualidad de la información de preguntas y respuestas. En comparación con ERNIE 4.0, presenta un rendimiento superior."
  },
  "ernie-4.5-8k-preview": {
    "description": "El modelo grande Wenxin 4.5 es un nuevo modelo base multimodal nativo desarrollado por Baidu, que logra una optimización colaborativa a través de modelado conjunto de múltiples modalidades, con excelentes capacidades de comprensión multimodal; presenta una capacidad lingüística más avanzada, con mejoras en comprensión, generación, lógica y memoria, así como una notable reducción de alucinaciones y mejoras en razonamiento lógico y capacidades de codificación."
  },
  "ernie-4.5-turbo-128k": {
    "description": "ERNIE 4.5 Turbo presenta mejoras significativas en la eliminación de ilusiones, razonamiento lógico y capacidades de codificación. En comparación con ERNIE 4.5, es más rápido y más económico. Las capacidades del modelo se han mejorado de manera integral, satisfaciendo mejor el procesamiento de diálogos de larga historia y tareas de comprensión de documentos extensos."
  },
  "ernie-4.5-turbo-32k": {
    "description": "ERNIE 4.5 Turbo también ha mejorado significativamente en la eliminación de ilusiones, razonamiento lógico y capacidades de codificación. En comparación con ERNIE 4.5, es más rápido y más económico. Las capacidades en creación de texto y preguntas y respuestas han mejorado notablemente. La longitud de salida y la latencia de oraciones completas han aumentado en comparación con ERNIE 4.5."
  },
  "ernie-4.5-turbo-vl-32k": {
    "description": "Nueva versión del modelo de gran escala de ERNIE, con mejoras significativas en comprensión de imágenes, creación, traducción y codificación, que ahora soporta una longitud de contexto de 32K, con una latencia de primer token notablemente reducida."
  },
  "ernie-char-8k": {
    "description": "Modelo de lenguaje grande de escenario vertical desarrollado internamente por Baidu, adecuado para aplicaciones como NPC de juegos, diálogos de servicio al cliente y juegos de rol de diálogos, con un estilo de personaje más distintivo y consistente, y una mayor capacidad de seguimiento de instrucciones y rendimiento de inferencia."
  },
  "ernie-char-fiction-8k": {
    "description": "Modelo de lenguaje grande de escenario vertical desarrollado internamente por Baidu, adecuado para aplicaciones como NPC de juegos, diálogos de servicio al cliente y juegos de rol de diálogos, con un estilo de personaje más distintivo y consistente, y una mayor capacidad de seguimiento de instrucciones y rendimiento de inferencia."
  },
  "ernie-irag-edit": {
    "description": "El modelo de edición de imágenes ERNIE iRAG desarrollado por Baidu soporta operaciones como borrar objetos, repintar objetos y generar variaciones basadas en imágenes."
  },
  "ernie-lite-8k": {
    "description": "ERNIE Lite es un modelo de lenguaje grande ligero desarrollado internamente por Baidu, que combina un excelente rendimiento del modelo con una buena capacidad de inferencia, adecuado para su uso en tarjetas de aceleración de IA de bajo consumo."
  },
  "ernie-lite-pro-128k": {
    "description": "Modelo de lenguaje grande ligero desarrollado internamente por Baidu, que combina un excelente rendimiento del modelo con una buena capacidad de inferencia, con un rendimiento superior al de ERNIE Lite, adecuado para su uso en tarjetas de aceleración de IA de bajo consumo."
  },
  "ernie-novel-8k": {
    "description": "Modelo de lenguaje grande general desarrollado internamente por Baidu, con ventajas notables en la capacidad de continuar novelas, también aplicable en escenarios de cortometrajes y películas."
  },
  "ernie-speed-128k": {
    "description": "El modelo de lenguaje grande de alto rendimiento desarrollado internamente por Baidu, lanzado en 2024, tiene capacidades generales excepcionales, adecuado como modelo base para ajustes finos, manejando mejor problemas específicos de escenarios, y con un excelente rendimiento de inferencia."
  },
  "ernie-speed-pro-128k": {
    "description": "El modelo de lenguaje grande de alto rendimiento desarrollado internamente por Baidu, lanzado en 2024, tiene capacidades generales excepcionales, con un rendimiento superior al de ERNIE Speed, adecuado como modelo base para ajustes finos, manejando mejor problemas específicos de escenarios, y con un excelente rendimiento de inferencia."
  },
  "ernie-tiny-8k": {
    "description": "ERNIE Tiny es un modelo de lenguaje grande de alto rendimiento desarrollado internamente por Baidu, con los costos de implementación y ajuste más bajos entre los modelos de la serie Wenxin."
  },
  "ernie-x1-32k": {
    "description": "Posee una comprensión, planificación, reflexión y capacidad de evolución más fuertes. Como un modelo de pensamiento profundo más completo, ERNIE-X1 combina precisión, creatividad y elocuencia, destacándose especialmente en preguntas y respuestas en chino, creación literaria, redacción de documentos, diálogos cotidianos, razonamiento lógico, cálculos complejos y llamadas a herramientas."
  },
  "ernie-x1-32k-preview": {
    "description": "El modelo grande Wenxin X1 posee una mayor capacidad de comprensión, planificación, reflexión y evolución. Como un modelo de pensamiento profundo más completo, Wenxin X1 combina precisión, creatividad y elocuencia, destacándose especialmente en preguntas y respuestas de conocimiento en chino, creación literaria, redacción de documentos, diálogos cotidianos, razonamiento lógico, cálculos complejos y llamadas a herramientas."
  },
  "ernie-x1-turbo-32k": {
    "description": "Mejora en comparación con ERNIE-X1-32K, con mejores resultados y rendimiento."
  },
  "flux-1-schnell": {
    "description": "Modelo de generación de imágenes a partir de texto con 12 mil millones de parámetros desarrollado por Black Forest Labs, que utiliza tecnología de destilación de difusión adversarial latente, capaz de generar imágenes de alta calidad en 1 a 4 pasos. Su rendimiento es comparable a alternativas propietarias y se publica bajo licencia Apache-2.0, apto para uso personal, investigación y comercial."
  },
  "flux-dev": {
    "description": "FLUX.1 [dev] es un modelo refinado y de pesos abiertos para aplicaciones no comerciales. Mantiene una calidad de imagen y capacidad de seguimiento de instrucciones similar a la versión profesional de FLUX, pero con mayor eficiencia operativa. En comparación con modelos estándar de tamaño similar, es más eficiente en el uso de recursos."
  },
  "flux-kontext-max": {
<<<<<<< HEAD
    "description": "Generación y edición de imágenes contextuales de vanguardia — combina texto e imagen para obtener resultados precisos y coherentes."
  },
  "flux-kontext-pro": {
    "description": "Generación y edición de imágenes contextuales de vanguardia: combina texto e imágenes para lograr resultados precisos y coherentes."
=======
    "description": "Generación y edición de imágenes contextuales de vanguardia — combinando texto e imágenes para obtener resultados precisos y coherentes."
  },
  "flux-kontext-pro": {
    "description": "Generación y edición de imágenes contextuales de vanguardia: combina texto e imágenes para obtener resultados precisos y coherentes."
>>>>>>> 8d479074
  },
  "flux-kontext/dev": {
    "description": "Modelo FLUX.1 centrado en tareas de edición de imágenes, compatible con entradas de texto e imagen."
  },
  "flux-merged": {
    "description": "El modelo FLUX.1-merged combina las características profundas exploradas durante la fase de desarrollo de “DEV” con las ventajas de ejecución rápida representadas por “Schnell”. Esta combinación no solo amplía los límites de rendimiento del modelo, sino que también amplía su rango de aplicaciones."
  },
  "flux-pro": {
<<<<<<< HEAD
    "description": "Modelo de generación de imágenes con IA de primer nivel para uso comercial: calidad de imagen incomparable y una gran diversidad de resultados."
  },
  "flux-pro-1.1": {
    "description": "Modelo profesional de generación de imágenes por IA mejorado: ofrece una calidad de imagen excepcional y una capacidad precisa para seguir las indicaciones."
  },
  "flux-pro-1.1-ultra": {
    "description": "Generación de imágenes por IA en ultra alta resolución — soporta salida de 4 megapíxeles y crea imágenes en alta definición en menos de 10 segundos."
=======
    "description": "Modelo comercial de generación de imágenes por IA de primer nivel — calidad de imagen incomparable y gran diversidad de resultados."
  },
  "flux-pro-1.1": {
    "description": "Modelo profesional mejorado de generación de imágenes con IA — ofrece una calidad de imagen excepcional y una capacidad precisa para seguir las indicaciones."
  },
  "flux-pro-1.1-ultra": {
    "description": "Generación de imágenes por IA de ultra alta resolución — compatible con salida de 4 megapíxeles; genera imágenes en alta definición en menos de 10 segundos."
>>>>>>> 8d479074
  },
  "flux-pro/kontext": {
    "description": "FLUX.1 Kontext [pro] puede procesar texto e imágenes de referencia como entrada, logrando sin problemas ediciones locales específicas y transformaciones complejas de escenas completas."
  },
  "flux-schnell": {
    "description": "FLUX.1 [schnell], como el modelo de pocos pasos más avanzado de código abierto actualmente, supera no solo a competidores similares sino también a potentes modelos no refinados como Midjourney v6.0 y DALL·E 3 (HD). Este modelo ha sido ajustado específicamente para conservar toda la diversidad de salida de la etapa de preentrenamiento. En comparación con los modelos más avanzados del mercado, FLUX.1 [schnell] mejora significativamente la calidad visual, el cumplimiento de instrucciones, la variación de tamaño/proporción, el manejo de fuentes y la diversidad de salida, ofreciendo a los usuarios una experiencia de generación de imágenes creativas más rica y variada."
  },
  "flux.1-schnell": {
    "description": "Transformador de flujo rectificado con 12 mil millones de parámetros, capaz de generar imágenes basadas en descripciones textuales."
  },
  "flux/krea": {
    "description": "Flux Krea [dev] es un modelo generador de imágenes con preferencia estética, diseñado para crear imágenes más realistas y naturales."
  },
  "flux/schnell": {
    "description": "FLUX.1 [schnell] es un modelo generador de imágenes con 12 mil millones de parámetros, enfocado en la generación rápida de imágenes de alta calidad."
  },
  "gemini-1.0-pro-001": {
    "description": "Gemini 1.0 Pro 001 (Ajuste) ofrece un rendimiento estable y ajustable, siendo una opción ideal para soluciones de tareas complejas."
  },
  "gemini-1.0-pro-002": {
    "description": "Gemini 1.0 Pro 002 (Ajuste) proporciona un excelente soporte multimodal, centrado en la resolución efectiva de tareas complejas."
  },
  "gemini-1.0-pro-latest": {
    "description": "Gemini 1.0 Pro es el modelo de IA de alto rendimiento de Google, diseñado para la escalabilidad en una amplia gama de tareas."
  },
  "gemini-1.5-flash-001": {
    "description": "Gemini 1.5 Flash 001 es un modelo multimodal eficiente, que admite la escalabilidad para aplicaciones amplias."
  },
  "gemini-1.5-flash-002": {
    "description": "Gemini 1.5 Flash 002 es un modelo multimodal eficiente, que admite una amplia gama de aplicaciones."
  },
  "gemini-1.5-flash-8b": {
    "description": "Gemini 1.5 Flash 8B es un modelo multimodal eficiente que admite una amplia gama de aplicaciones."
  },
  "gemini-1.5-flash-8b-exp-0924": {
    "description": "Gemini 1.5 Flash 8B 0924 es el último modelo experimental, con mejoras significativas en el rendimiento tanto en casos de uso de texto como multimodal."
  },
  "gemini-1.5-flash-8b-latest": {
    "description": "Gemini 1.5 Flash 8B es un modelo multimodal eficiente que admite una amplia gama de aplicaciones escalables."
  },
  "gemini-1.5-flash-exp-0827": {
    "description": "Gemini 1.5 Flash 0827 ofrece capacidades de procesamiento multimodal optimizadas, adecuadas para diversas tareas complejas."
  },
  "gemini-1.5-flash-latest": {
    "description": "Gemini 1.5 Flash es el último modelo de IA multimodal de Google, con capacidades de procesamiento rápido, que admite entradas de texto, imagen y video, adecuado para la escalabilidad eficiente en diversas tareas."
  },
  "gemini-1.5-pro-001": {
    "description": "Gemini 1.5 Pro 001 es una solución de IA multimodal escalable, que admite una amplia gama de tareas complejas."
  },
  "gemini-1.5-pro-002": {
    "description": "Gemini 1.5 Pro 002 es el último modelo listo para producción, que ofrece una calidad de salida superior, especialmente en tareas matemáticas, contextos largos y tareas visuales."
  },
  "gemini-1.5-pro-exp-0801": {
    "description": "Gemini 1.5 Pro 0801 ofrece excelentes capacidades de procesamiento multimodal, brindando mayor flexibilidad para el desarrollo de aplicaciones."
  },
  "gemini-1.5-pro-exp-0827": {
    "description": "Gemini 1.5 Pro 0827 combina las últimas tecnologías optimizadas para brindar capacidades de procesamiento de datos multimodales más eficientes."
  },
  "gemini-1.5-pro-latest": {
    "description": "Gemini 1.5 Pro admite hasta 2 millones de tokens, siendo una opción ideal para modelos multimodales de tamaño medio, adecuados para un soporte multifacético en tareas complejas."
  },
  "gemini-2.0-flash": {
    "description": "Gemini 2.0 Flash ofrece funciones y mejoras de próxima generación, incluyendo velocidad excepcional, uso de herramientas nativas, generación multimodal y una ventana de contexto de 1M tokens."
  },
  "gemini-2.0-flash-001": {
    "description": "Gemini 2.0 Flash ofrece funciones y mejoras de próxima generación, incluyendo velocidad excepcional, uso de herramientas nativas, generación multimodal y una ventana de contexto de 1M tokens."
  },
  "gemini-2.0-flash-exp": {
    "description": "Variante del modelo Gemini 2.0 Flash, optimizada para objetivos como la rentabilidad y la baja latencia."
  },
  "gemini-2.0-flash-exp-image-generation": {
    "description": "Modelo experimental Gemini 2.0 Flash, que admite la generación de imágenes"
  },
  "gemini-2.0-flash-lite": {
    "description": "Variante del modelo Gemini 2.0 Flash, optimizada para objetivos como la rentabilidad y la baja latencia."
  },
  "gemini-2.0-flash-lite-001": {
    "description": "Variante del modelo Gemini 2.0 Flash, optimizada para objetivos como la rentabilidad y la baja latencia."
  },
  "gemini-2.0-flash-preview-image-generation": {
    "description": "Modelo de vista previa Gemini 2.0 Flash, que admite la generación de imágenes"
  },
  "gemini-2.5-flash": {
    "description": "Gemini 2.5 Flash es el modelo de mejor relación calidad-precio de Google, que ofrece funcionalidades completas."
  },
  "gemini-2.5-flash-image-preview": {
    "description": "Gemini 2.5 Flash Image Preview es el modelo multimodal nativo más reciente, rápido y eficiente de Google; le permite generar y editar imágenes a través de conversaciones."
  },
  "gemini-2.5-flash-lite": {
    "description": "Gemini 2.5 Flash-Lite es el modelo más pequeño y rentable de Google, diseñado para un uso a gran escala."
  },
  "gemini-2.5-flash-lite-preview-06-17": {
    "description": "Gemini 2.5 Flash-Lite Preview es el modelo más pequeño y con mejor relación calidad-precio de Google, diseñado para un uso a gran escala."
  },
  "gemini-2.5-flash-preview-04-17": {
    "description": "Gemini 2.5 Flash Preview es el modelo más rentable de Google, que ofrece una funcionalidad completa."
  },
  "gemini-2.5-flash-preview-05-20": {
    "description": "Gemini 2.5 Flash Preview es el modelo de mejor relación calidad-precio de Google, que ofrece funcionalidades completas."
  },
  "gemini-2.5-pro": {
    "description": "Gemini 2.5 Pro es el modelo de pensamiento más avanzado de Google, capaz de razonar sobre problemas complejos en código, matemáticas y áreas STEM, así como de analizar grandes conjuntos de datos, bases de código y documentos utilizando contextos largos."
  },
  "gemini-2.5-pro-preview-03-25": {
    "description": "Gemini 2.5 Pro Preview es el modelo de pensamiento más avanzado de Google, capaz de razonar sobre problemas complejos en código, matemáticas y campos STEM, así como de analizar grandes conjuntos de datos, bibliotecas de código y documentos utilizando un contexto largo."
  },
  "gemini-2.5-pro-preview-05-06": {
    "description": "Gemini 2.5 Pro Preview es el modelo de pensamiento más avanzado de Google, capaz de razonar sobre problemas complejos en código, matemáticas y campos STEM, así como de analizar grandes conjuntos de datos, bibliotecas de código y documentos utilizando un análisis de contexto prolongado."
  },
  "gemini-2.5-pro-preview-06-05": {
    "description": "Gemini 2.5 Pro Preview es el modelo de pensamiento más avanzado de Google, capaz de razonar sobre problemas complejos en código, matemáticas y áreas STEM, así como analizar grandes conjuntos de datos, bases de código y documentos utilizando contextos extensos."
  },
  "gemma-7b-it": {
    "description": "Gemma 7B es adecuado para el procesamiento de tareas de pequeña y mediana escala, combinando rentabilidad."
  },
  "gemma2": {
    "description": "Gemma 2 es un modelo eficiente lanzado por Google, que abarca una variedad de escenarios de aplicación desde aplicaciones pequeñas hasta procesamiento de datos complejos."
  },
  "gemma2-9b-it": {
    "description": "Gemma 2 9B es un modelo optimizado para la integración de tareas y herramientas específicas."
  },
  "gemma2:27b": {
    "description": "Gemma 2 es un modelo eficiente lanzado por Google, que abarca una variedad de escenarios de aplicación desde aplicaciones pequeñas hasta procesamiento de datos complejos."
  },
  "gemma2:2b": {
    "description": "Gemma 2 es un modelo eficiente lanzado por Google, que abarca una variedad de escenarios de aplicación desde aplicaciones pequeñas hasta procesamiento de datos complejos."
  },
  "generalv3": {
    "description": "Spark Pro es un modelo de lenguaje grande de alto rendimiento optimizado para campos profesionales, enfocado en matemáticas, programación, medicina, educación y más, y soporta búsqueda en línea y plugins integrados como clima y fecha. Su modelo optimizado muestra un rendimiento excepcional y eficiente en preguntas y respuestas complejas, comprensión del lenguaje y creación de textos de alto nivel, siendo la opción ideal para escenarios de aplicación profesional."
  },
  "generalv3.5": {
    "description": "Spark3.5 Max es la versión más completa, soportando búsqueda en línea y numerosos plugins integrados. Su capacidad central completamente optimizada, así como la configuración de roles del sistema y la función de llamada a funciones, hacen que su rendimiento en diversos escenarios de aplicación complejos sea excepcional y sobresaliente."
  },
  "glm-4": {
    "description": "GLM-4 es la versión anterior lanzada en enero de 2024, actualmente ha sido reemplazada por el más potente GLM-4-0520."
  },
  "glm-4-0520": {
    "description": "GLM-4-0520 es la última versión del modelo, diseñada para tareas altamente complejas y diversas, con un rendimiento excepcional."
  },
  "glm-4-9b-chat": {
    "description": "GLM-4-9B-Chat muestra un alto rendimiento en semántica, matemáticas, razonamiento, código y conocimiento. También cuenta con navegación web, ejecución de código, llamadas a herramientas personalizadas y razonamiento de textos largos. Soporta 26 idiomas, incluidos japonés, coreano y alemán."
  },
  "glm-4-air": {
    "description": "GLM-4-Air es una versión de alto costo-beneficio, con un rendimiento cercano al GLM-4, ofreciendo velocidad y precios asequibles."
  },
  "glm-4-air-250414": {
    "description": "GLM-4-Air es una versión de buena relación calidad-precio, con un rendimiento cercano al de GLM-4, ofreciendo velocidad rápida y un precio asequible."
  },
  "glm-4-airx": {
    "description": "GLM-4-AirX ofrece una versión eficiente de GLM-4-Air, con velocidades de inferencia de hasta 2.6 veces."
  },
  "glm-4-alltools": {
    "description": "GLM-4-AllTools es un modelo de agente multifuncional, optimizado para soportar planificación de instrucciones complejas y llamadas a herramientas, como navegación web, interpretación de código y generación de texto, adecuado para la ejecución de múltiples tareas."
  },
  "glm-4-flash": {
    "description": "GLM-4-Flash es la opción ideal para tareas simples, con la velocidad más rápida y el precio más bajo."
  },
  "glm-4-flash-250414": {
    "description": "GLM-4-Flash es la opción ideal para tareas simples, siendo la más rápida y gratuita."
  },
  "glm-4-flashx": {
    "description": "GLM-4-FlashX es una versión mejorada de Flash, con una velocidad de inferencia ultrarrápida."
  },
  "glm-4-long": {
    "description": "GLM-4-Long admite entradas de texto extremadamente largas, adecuado para tareas de memoria y procesamiento de documentos a gran escala."
  },
  "glm-4-plus": {
    "description": "GLM-4-Plus, como buque insignia de alta inteligencia, tiene una poderosa capacidad para manejar textos largos y tareas complejas, con un rendimiento mejorado en general."
  },
  "glm-4.1v-thinking-flash": {
    "description": "La serie GLM-4.1V-Thinking es el modelo visual más potente conocido en la categoría de VLMs de 10 mil millones de parámetros, integrando tareas de lenguaje visual de última generación (SOTA) en su nivel, incluyendo comprensión de video, preguntas sobre imágenes, resolución de problemas académicos, reconocimiento OCR, interpretación de documentos y gráficos, agentes GUI, codificación web frontend, grounding, entre otros. En muchas tareas, supera incluso a modelos con 8 veces más parámetros como Qwen2.5-VL-72B. Gracias a técnicas avanzadas de aprendizaje reforzado, el modelo domina el razonamiento mediante cadenas de pensamiento para mejorar la precisión y riqueza de las respuestas, superando significativamente a los modelos tradicionales sin pensamiento en términos de resultados y explicabilidad."
  },
  "glm-4.1v-thinking-flashx": {
    "description": "La serie GLM-4.1V-Thinking es el modelo visual más potente conocido en la categoría de VLMs de 10 mil millones de parámetros, integrando tareas de lenguaje visual de última generación (SOTA) en su nivel, incluyendo comprensión de video, preguntas sobre imágenes, resolución de problemas académicos, reconocimiento OCR, interpretación de documentos y gráficos, agentes GUI, codificación web frontend, grounding, entre otros. En muchas tareas, supera incluso a modelos con 8 veces más parámetros como Qwen2.5-VL-72B. Gracias a técnicas avanzadas de aprendizaje reforzado, el modelo domina el razonamiento mediante cadenas de pensamiento para mejorar la precisión y riqueza de las respuestas, superando significativamente a los modelos tradicionales sin pensamiento en términos de resultados y explicabilidad."
  },
  "glm-4.5": {
    "description": "El último modelo insignia de Zhipu, soporta modo de pensamiento, con capacidades integrales que alcanzan el nivel SOTA de modelos de código abierto y una longitud de contexto de hasta 128K."
  },
  "glm-4.5-air": {
    "description": "Versión ligera de GLM-4.5 que equilibra rendimiento y costo, con capacidad flexible para cambiar entre modelos de pensamiento híbrido."
  },
  "glm-4.5-airx": {
    "description": "Versión ultra rápida de GLM-4.5-Air, con respuesta más rápida, diseñada para demandas de gran escala y alta velocidad."
  },
  "glm-4.5-flash": {
    "description": "Versión gratuita de GLM-4.5, con un desempeño destacado en tareas de inferencia, codificación y agentes inteligentes."
  },
  "glm-4.5-x": {
    "description": "Versión ultra rápida de GLM-4.5, que combina un rendimiento potente con una velocidad de generación de hasta 100 tokens por segundo."
  },
  "glm-4.5v": {
<<<<<<< HEAD
    "description": "La nueva generación del modelo de razonamiento visual de Zhipu, basada en la arquitectura MOE, con 106B de parámetros totales y 12B de parámetros activados; alcanza SOTA entre los modelos multimodales de código abierto de su misma categoría a nivel mundial en diversas pruebas de referencia y abarca tareas habituales como comprensión de imágenes, vídeo, documentos y tareas de interfaz gráfica (GUI)."
=======
    "description": "La nueva generación del modelo de razonamiento visual de Zhipu, basada en la arquitectura MOE, cuenta con 106B de parámetros totales y 12B de parámetros de activación; alcanza el estado del arte (SOTA) entre los modelos multimodales de código abierto de la misma categoría a nivel mundial en diversas pruebas de referencia, y cubre tareas comunes como comprensión de imágenes, vídeo, documentos y tareas de interfaz gráfica de usuario (GUI)."
>>>>>>> 8d479074
  },
  "glm-4v": {
    "description": "GLM-4V proporciona una poderosa capacidad de comprensión e inferencia de imágenes, soportando diversas tareas visuales."
  },
  "glm-4v-flash": {
    "description": "GLM-4V-Flash se centra en la comprensión eficiente de una única imagen, adecuada para escenarios de análisis de imágenes rápidos, como análisis de imágenes en tiempo real o procesamiento por lotes de imágenes."
  },
  "glm-4v-plus": {
    "description": "GLM-4V-Plus tiene la capacidad de entender contenido de video y múltiples imágenes, adecuado para tareas multimodales."
  },
  "glm-4v-plus-0111": {
    "description": "GLM-4V-Plus tiene la capacidad de comprender contenido de video y múltiples imágenes, adecuado para tareas multimodales."
  },
  "glm-z1-air": {
    "description": "Modelo de inferencia: posee una poderosa capacidad de inferencia, adecuado para tareas que requieren razonamiento profundo."
  },
  "glm-z1-airx": {
    "description": "Inferencia ultrarrápida: con una velocidad de inferencia extremadamente rápida y un potente efecto de razonamiento."
  },
  "glm-z1-flash": {
    "description": "La serie GLM-Z1 posee una fuerte capacidad de razonamiento complejo, destacando en lógica, matemáticas y programación."
  },
  "glm-z1-flashx": {
    "description": "Alta velocidad y bajo costo: versión mejorada Flash, con velocidad de inferencia ultrarrápida y mejor garantía de concurrencia."
  },
  "glm-zero-preview": {
    "description": "GLM-Zero-Preview posee una poderosa capacidad de razonamiento complejo, destacándose en áreas como razonamiento lógico, matemáticas y programación."
  },
  "google/gemini-2.0-flash-001": {
    "description": "Gemini 2.0 Flash ofrece funciones y mejoras de próxima generación, incluyendo velocidad excepcional, uso de herramientas nativas, generación multimodal y una ventana de contexto de 1M tokens."
  },
  "google/gemini-2.0-flash-exp:free": {
    "description": "Gemini 2.0 Flash Experimental es el último modelo de IA multimodal experimental de Google, con una mejora de calidad en comparación con versiones anteriores, especialmente en conocimiento del mundo, código y contexto largo."
  },
  "google/gemini-2.5-flash": {
    "description": "Gemini 2.5 Flash es el modelo principal más avanzado de Google, diseñado para tareas avanzadas de razonamiento, codificación, matemáticas y ciencias. Incluye una capacidad incorporada de \"pensamiento\" que le permite proporcionar respuestas con mayor precisión y un manejo detallado del contexto.\n\nNota: este modelo tiene dos variantes: con pensamiento y sin pensamiento. La tarificación de salida varía significativamente según si la capacidad de pensamiento está activada. Si elige la variante estándar (sin el sufijo \":thinking\"), el modelo evitará explícitamente generar tokens de pensamiento.\n\nPara aprovechar la capacidad de pensamiento y recibir tokens de pensamiento, debe seleccionar la variante \":thinking\", lo que generará una tarificación más alta para la salida de pensamiento.\n\nAdemás, Gemini 2.5 Flash se puede configurar mediante el parámetro \"máximo de tokens para razonamiento\", como se describe en la documentación (https://openrouter.ai/docs/use-cases/reasoning-tokens#max-tokens-for-reasoning)."
  },
  "google/gemini-2.5-flash-preview": {
    "description": "Gemini 2.5 Flash es el modelo principal más avanzado de Google, diseñado para razonamiento avanzado, codificación, matemáticas y tareas científicas. Incluye la capacidad de 'pensar' incorporada, lo que le permite proporcionar respuestas con mayor precisión y un manejo más detallado del contexto.\n\nNota: Este modelo tiene dos variantes: con pensamiento y sin pensamiento. La fijación de precios de salida varía significativamente según si la capacidad de pensamiento está activada. Si elige la variante estándar (sin el sufijo ':thinking'), el modelo evitará explícitamente generar tokens de pensamiento.\n\nPara aprovechar la capacidad de pensamiento y recibir tokens de pensamiento, debe elegir la variante ':thinking', lo que resultará en un precio de salida de pensamiento más alto.\n\nAdemás, Gemini 2.5 Flash se puede configurar a través del parámetro 'número máximo de tokens de razonamiento', como se describe en la documentación (https://openrouter.ai/docs/use-cases/reasoning-tokens#max-tokens-for-reasoning)."
  },
  "google/gemini-2.5-flash-preview:thinking": {
    "description": "Gemini 2.5 Flash es el modelo principal más avanzado de Google, diseñado para razonamiento avanzado, codificación, matemáticas y tareas científicas. Incluye la capacidad de 'pensar' incorporada, lo que le permite proporcionar respuestas con mayor precisión y un manejo más detallado del contexto.\n\nNota: Este modelo tiene dos variantes: con pensamiento y sin pensamiento. La fijación de precios de salida varía significativamente según si la capacidad de pensamiento está activada. Si elige la variante estándar (sin el sufijo ':thinking'), el modelo evitará explícitamente generar tokens de pensamiento.\n\nPara aprovechar la capacidad de pensamiento y recibir tokens de pensamiento, debe elegir la variante ':thinking', lo que resultará en un precio de salida de pensamiento más alto.\n\nAdemás, Gemini 2.5 Flash se puede configurar a través del parámetro 'número máximo de tokens de razonamiento', como se describe en la documentación (https://openrouter.ai/docs/use-cases/reasoning-tokens#max-tokens-for-reasoning)."
  },
  "google/gemini-2.5-pro": {
    "description": "Gemini 2.5 Pro es el modelo de pensamiento más avanzado de Google, capaz de razonar sobre problemas complejos en código, matemáticas y áreas STEM, así como de analizar grandes conjuntos de datos, bases de código y documentos utilizando contextos extensos."
  },
  "google/gemini-2.5-pro-preview": {
    "description": "Gemini 2.5 Pro Preview es el modelo de pensamiento más avanzado de Google, capaz de razonar sobre problemas complejos en código, matemáticas y áreas STEM, así como de analizar grandes conjuntos de datos, bases de código y documentos utilizando contextos extensos."
  },
  "google/gemini-flash-1.5": {
    "description": "Gemini 1.5 Flash ofrece capacidades de procesamiento multimodal optimizadas, adecuadas para una variedad de escenarios de tareas complejas."
  },
  "google/gemini-pro-1.5": {
    "description": "Gemini 1.5 Pro combina las últimas tecnologías de optimización, proporcionando una capacidad de procesamiento de datos multimodal más eficiente."
  },
  "google/gemma-2-27b": {
    "description": "Gemma 2 es un modelo eficiente lanzado por Google, que abarca una variedad de escenarios de aplicación desde aplicaciones pequeñas hasta procesamiento de datos complejos."
  },
  "google/gemma-2-27b-it": {
    "description": "Gemma 2 continúa con el concepto de diseño ligero y eficiente."
  },
  "google/gemma-2-2b-it": {
    "description": "Modelo de ajuste de instrucciones ligero de Google."
  },
  "google/gemma-2-9b": {
    "description": "Gemma 2 es un modelo eficiente lanzado por Google, que abarca una variedad de escenarios de aplicación desde aplicaciones pequeñas hasta procesamiento de datos complejos."
  },
  "google/gemma-2-9b-it": {
    "description": "Gemma 2 es una serie de modelos de texto de código abierto y ligeros de Google."
  },
  "google/gemma-2-9b-it:free": {
    "description": "Gemma 2 es una serie de modelos de texto de código abierto y livianos de Google."
  },
  "google/gemma-2b-it": {
    "description": "Gemma Instruct (2B) ofrece capacidades básicas de procesamiento de instrucciones, adecuado para aplicaciones ligeras."
  },
  "google/gemma-3-1b-it": {
    "description": "Gemma 3 1B es un modelo de lenguaje de código abierto de Google que establece nuevos estándares en eficiencia y rendimiento."
  },
  "google/gemma-3-27b-it": {
    "description": "Gemma 3 27B es un modelo de lenguaje de código abierto de Google, que establece nuevos estándares en eficiencia y rendimiento."
  },
  "gpt-3.5-turbo": {
    "description": "GPT 3.5 Turbo, adecuado para diversas tareas de generación y comprensión de texto, actualmente apunta a gpt-3.5-turbo-0125."
  },
  "gpt-3.5-turbo-0125": {
    "description": "GPT 3.5 Turbo, adecuado para diversas tareas de generación y comprensión de texto, actualmente apunta a gpt-3.5-turbo-0125."
  },
  "gpt-3.5-turbo-1106": {
    "description": "GPT 3.5 Turbo, adecuado para diversas tareas de generación y comprensión de texto, actualmente apunta a gpt-3.5-turbo-0125."
  },
  "gpt-3.5-turbo-instruct": {
    "description": "GPT 3.5 Turbo, adecuado para diversas tareas de generación y comprensión de texto, actualmente apunta a gpt-3.5-turbo-0125."
  },
  "gpt-35-turbo": {
    "description": "GPT 3.5 Turbo, un modelo eficiente proporcionado por OpenAI, es adecuado para tareas de conversación y generación de texto, con soporte para llamadas a funciones en paralelo."
  },
  "gpt-35-turbo-16k": {
    "description": "GPT 3.5 Turbo 16k, un modelo de generación de texto de alta capacidad, adecuado para tareas complejas."
  },
  "gpt-4": {
    "description": "GPT-4 ofrece una ventana de contexto más grande, capaz de manejar entradas de texto más largas, adecuado para escenarios que requieren integración de información amplia y análisis de datos."
  },
  "gpt-4-0125-preview": {
    "description": "El último modelo GPT-4 Turbo cuenta con funciones visuales. Ahora, las solicitudes visuales pueden utilizar el modo JSON y llamadas a funciones. GPT-4 Turbo es una versión mejorada que ofrece soporte rentable para tareas multimodales. Encuentra un equilibrio entre precisión y eficiencia, adecuado para aplicaciones que requieren interacción en tiempo real."
  },
  "gpt-4-0613": {
    "description": "GPT-4 ofrece una ventana de contexto más grande, capaz de manejar entradas de texto más largas, adecuado para escenarios que requieren integración de información amplia y análisis de datos."
  },
  "gpt-4-1106-preview": {
    "description": "El último modelo GPT-4 Turbo cuenta con funciones visuales. Ahora, las solicitudes visuales pueden utilizar el modo JSON y llamadas a funciones. GPT-4 Turbo es una versión mejorada que ofrece soporte rentable para tareas multimodales. Encuentra un equilibrio entre precisión y eficiencia, adecuado para aplicaciones que requieren interacción en tiempo real."
  },
  "gpt-4-32k": {
    "description": "GPT-4 ofrece una ventana de contexto más grande, capaz de manejar entradas de texto más largas, adecuado para escenarios que requieren integración de información amplia y análisis de datos."
  },
  "gpt-4-32k-0613": {
    "description": "GPT-4 ofrece una ventana de contexto más grande, capaz de manejar entradas de texto más largas, adecuado para escenarios que requieren integración de información amplia y análisis de datos."
  },
  "gpt-4-turbo": {
    "description": "El último modelo GPT-4 Turbo cuenta con funciones visuales. Ahora, las solicitudes visuales pueden utilizar el modo JSON y llamadas a funciones. GPT-4 Turbo es una versión mejorada que ofrece soporte rentable para tareas multimodales. Encuentra un equilibrio entre precisión y eficiencia, adecuado para aplicaciones que requieren interacción en tiempo real."
  },
  "gpt-4-turbo-2024-04-09": {
    "description": "El último modelo GPT-4 Turbo cuenta con funciones visuales. Ahora, las solicitudes visuales pueden utilizar el modo JSON y llamadas a funciones. GPT-4 Turbo es una versión mejorada que ofrece soporte rentable para tareas multimodales. Encuentra un equilibrio entre precisión y eficiencia, adecuado para aplicaciones que requieren interacción en tiempo real."
  },
  "gpt-4-turbo-preview": {
    "description": "El último modelo GPT-4 Turbo cuenta con funciones visuales. Ahora, las solicitudes visuales pueden utilizar el modo JSON y llamadas a funciones. GPT-4 Turbo es una versión mejorada que ofrece soporte rentable para tareas multimodales. Encuentra un equilibrio entre precisión y eficiencia, adecuado para aplicaciones que requieren interacción en tiempo real."
  },
  "gpt-4-vision-preview": {
    "description": "El último modelo GPT-4 Turbo cuenta con funciones visuales. Ahora, las solicitudes visuales pueden utilizar el modo JSON y llamadas a funciones. GPT-4 Turbo es una versión mejorada que ofrece soporte rentable para tareas multimodales. Encuentra un equilibrio entre precisión y eficiencia, adecuado para aplicaciones que requieren interacción en tiempo real."
  },
  "gpt-4.1": {
    "description": "GPT-4.1 es nuestro modelo insignia para tareas complejas. Es ideal para resolver problemas en múltiples dominios."
  },
  "gpt-4.1-mini": {
    "description": "GPT-4.1 mini ofrece un equilibrio entre inteligencia, velocidad y costo, lo que lo convierte en un modelo atractivo para muchos casos de uso."
  },
  "gpt-4.1-nano": {
    "description": "GPT-4.1 mini ofrece un equilibrio entre inteligencia, velocidad y costo, lo que lo convierte en un modelo atractivo para muchos casos de uso."
  },
<<<<<<< HEAD
  "gpt-4.5-preview": {
    "description": "GPT-4.5-preview es el modelo general más reciente, con un profundo conocimiento del mundo y una mejor comprensión de las intenciones del usuario; sobresale en tareas creativas y en la planificación de agentes. La base de conocimientos de este modelo está actualizada hasta octubre de 2023."
  },
=======
  "gpt-4.5-preview": "GPT-4.5-preview es el modelo de propósito general más reciente, con un profundo conocimiento del mundo y una mejor comprensión de las intenciones de los usuarios; destaca en tareas creativas y en la planificación de agentes. El conocimiento de este modelo está actualizado hasta octubre de 2023.",
>>>>>>> 8d479074
  "gpt-4o": {
    "description": "ChatGPT-4o es un modelo dinámico que se actualiza en tiempo real para mantener la versión más actual. Combina una poderosa comprensión y generación de lenguaje, adecuado para aplicaciones a gran escala, incluyendo servicio al cliente, educación y soporte técnico."
  },
  "gpt-4o-2024-05-13": {
    "description": "ChatGPT-4o es un modelo dinámico que se actualiza en tiempo real para mantener la versión más actual. Combina una poderosa comprensión y generación de lenguaje, adecuado para aplicaciones a gran escala, incluyendo servicio al cliente, educación y soporte técnico."
  },
  "gpt-4o-2024-08-06": {
    "description": "ChatGPT-4o es un modelo dinámico que se actualiza en tiempo real para mantener la versión más actual. Combina una poderosa comprensión y generación de lenguaje, adecuado para aplicaciones a gran escala, incluyendo servicio al cliente, educación y soporte técnico."
  },
  "gpt-4o-2024-11-20": {
    "description": "ChatGPT-4o es un modelo dinámico que se actualiza en tiempo real para mantener la versión más reciente. Combina una poderosa comprensión del lenguaje con habilidades de generación, adecuada para escenarios de aplicación a gran escala, incluidos servicio al cliente, educación y soporte técnico."
  },
  "gpt-4o-audio-preview": {
    "description": "Modelo de audio GPT-4o, que admite entrada y salida de audio."
  },
  "gpt-4o-mini": {
    "description": "GPT-4o mini es el último modelo lanzado por OpenAI después de GPT-4 Omni, que admite entradas de texto e imagen y genera texto como salida. Como su modelo más avanzado de menor tamaño, es mucho más económico que otros modelos de vanguardia recientes y es más de un 60% más barato que GPT-3.5 Turbo. Mantiene una inteligencia de vanguardia mientras ofrece una relación calidad-precio significativa. GPT-4o mini obtuvo un puntaje del 82% en la prueba MMLU y actualmente se clasifica por encima de GPT-4 en preferencias de chat."
  },
  "gpt-4o-mini-audio-preview": {
    "description": "Modelo GPT-4o mini Audio, que soporta entrada y salida de audio."
  },
  "gpt-4o-mini-realtime-preview": {
    "description": "Versión en tiempo real de GPT-4o-mini, que admite entrada y salida de audio y texto en tiempo real."
  },
  "gpt-4o-mini-search-preview": {
    "description": "GPT-4o mini versión preliminar de búsqueda es un modelo entrenado específicamente para comprender y ejecutar consultas de búsqueda web, utilizando la API de Chat Completions. Además de los costos por tokens, las consultas de búsqueda web incurren en cargos por cada llamada a la herramienta."
  },
  "gpt-4o-mini-transcribe": {
    "description": "GPT-4o Mini Transcribe es un modelo de conversión de voz a texto que utiliza GPT-4o para transcribir audio. En comparación con el modelo Whisper original, mejora la tasa de error de palabras y aumenta la precisión y el reconocimiento del idioma. Úselo para obtener transcripciones más precisas."
  },
  "gpt-4o-mini-tts": {
    "description": "GPT-4o mini TTS es un modelo de texto a voz basado en GPT-4o mini, que ofrece generación de voz de alta calidad a un costo más bajo."
  },
  "gpt-4o-realtime-preview": {
    "description": "Versión en tiempo real de GPT-4o, que admite entrada y salida de audio y texto en tiempo real."
  },
  "gpt-4o-realtime-preview-2024-10-01": {
    "description": "Versión en tiempo real de GPT-4o, que admite entrada y salida de audio y texto en tiempo real."
  },
  "gpt-4o-realtime-preview-2025-06-03": {
    "description": "Versión en tiempo real de GPT-4o, que soporta entrada y salida de audio y texto en tiempo real."
  },
  "gpt-4o-search-preview": {
    "description": "GPT-4o versión preliminar de búsqueda es un modelo entrenado específicamente para comprender y ejecutar consultas de búsqueda web, utilizando la API de Chat Completions. Además de los costos por tokens, las consultas de búsqueda web incurren en cargos por cada llamada a la herramienta."
  },
  "gpt-4o-transcribe": {
    "description": "GPT-4o Transcribe es un modelo de conversión de voz a texto que utiliza GPT-4o para transcribir audio. En comparación con el modelo Whisper original, mejora la tasa de error de palabras y aumenta la precisión y el reconocimiento del idioma. Úselo para obtener transcripciones más precisas."
  },
  "gpt-5": {
    "description": "El mejor modelo para tareas de codificación y agentes multidisciplinarios. GPT-5 logra avances en precisión, velocidad, razonamiento, reconocimiento contextual, pensamiento estructurado y resolución de problemas."
  },
  "gpt-5-chat-latest": {
    "description": "Modelo GPT-5 utilizado en ChatGPT. Combina una potente comprensión y generación del lenguaje, ideal para aplicaciones de interacción conversacional."
  },
  "gpt-5-mini": {
    "description": "Versión más rápida y económica de GPT-5, adecuada para tareas bien definidas. Ofrece respuestas más rápidas manteniendo una salida de alta calidad."
  },
  "gpt-5-nano": {
    "description": "Versión más rápida y económica de GPT-5. Perfecta para escenarios que requieren respuestas rápidas y son sensibles al costo."
  },
  "gpt-image-1": {
    "description": "Modelo nativo multimodal de generación de imágenes de ChatGPT."
  },
  "gpt-oss": {
    "description": "GPT-OSS 20B es un modelo de lenguaje abierto lanzado por OpenAI, que utiliza la tecnología de cuantificación MXFP4, adecuado para ejecutarse en GPU de consumo de alta gama o en Mac con Apple Silicon. Este modelo destaca en la generación de diálogos, escritura de código y tareas de razonamiento, y soporta llamadas a funciones y uso de herramientas."
  },
  "gpt-oss:120b": {
    "description": "GPT-OSS 120B es un modelo de lenguaje abierto de gran escala lanzado por OpenAI, que emplea la tecnología de cuantificación MXFP4, siendo un modelo insignia. Requiere múltiples GPU o estaciones de trabajo de alto rendimiento para su ejecución, y ofrece un rendimiento sobresaliente en razonamiento complejo, generación de código y procesamiento multilingüe, soportando llamadas avanzadas a funciones e integración de herramientas."
  },
  "grok-2-1212": {
    "description": "Este modelo ha mejorado en precisión, cumplimiento de instrucciones y capacidades multilingües."
  },
  "grok-2-image-1212": {
    "description": "Nuestro último modelo de generación de imágenes puede crear imágenes vívidas y realistas a partir de indicaciones textuales. Destaca en generación de imágenes para marketing, redes sociales y entretenimiento."
  },
  "grok-2-vision-1212": {
    "description": "Este modelo ha mejorado en precisión, cumplimiento de instrucciones y capacidades multilingües."
  },
  "grok-3": {
    "description": "Modelo insignia, experto en extracción de datos, programación y resumen de texto para aplicaciones empresariales, con profundo conocimiento en finanzas, medicina, derecho y ciencias."
  },
  "grok-3-fast": {
    "description": "Modelo insignia, experto en extracción de datos, programación y resumen de texto para aplicaciones empresariales, con profundo conocimiento en finanzas, medicina, derecho y ciencias."
  },
  "grok-3-mini": {
    "description": "Modelo ligero que piensa antes de responder. Rápido e inteligente, adecuado para tareas lógicas que no requieren conocimientos profundos de dominio y capaz de proporcionar la trayectoria original del pensamiento."
  },
  "grok-3-mini-fast": {
    "description": "Modelo ligero que piensa antes de responder. Rápido e inteligente, adecuado para tareas lógicas que no requieren conocimientos profundos de dominio y capaz de proporcionar la trayectoria original del pensamiento."
  },
  "grok-4": {
    "description": "Nuestro modelo insignia más reciente y potente, que destaca en procesamiento de lenguaje natural, cálculo matemático y razonamiento — un competidor versátil y perfecto."
  },
  "gryphe/mythomax-l2-13b": {
    "description": "MythoMax l2 13B es un modelo de lenguaje que combina creatividad e inteligencia, fusionando múltiples modelos de vanguardia."
  },
  "hunyuan-a13b": {
    "description": "El primer modelo de razonamiento híbrido de Hunyuan, una versión mejorada de hunyuan-standard-256K, con un total de 80 mil millones de parámetros y 13 mil millones activados. Por defecto opera en modo de pensamiento lento, pero soporta cambio entre modos rápido y lento mediante parámetros o instrucciones, añadiendo / no_think antes de la consulta para alternar. Su capacidad general mejora integralmente respecto a la generación anterior, con avances notables en matemáticas, ciencias, comprensión de textos largos y habilidades de agente."
  },
  "hunyuan-code": {
    "description": "El último modelo de generación de código de Hunyuan, entrenado con 200B de datos de código de alta calidad, con medio año de entrenamiento de datos SFT de alta calidad, aumentando la longitud de la ventana de contexto a 8K, destacándose en métricas automáticas de generación de código en cinco lenguajes; en evaluaciones de calidad humana de tareas de código en diez aspectos en cinco lenguajes, su rendimiento se encuentra en la primera categoría."
  },
  "hunyuan-functioncall": {
    "description": "El último modelo FunctionCall de Hunyuan con arquitectura MOE, entrenado con datos de FunctionCall de alta calidad, con una ventana de contexto de 32K, liderando en múltiples dimensiones de métricas de evaluación."
  },
  "hunyuan-large": {
    "description": "El modelo Hunyuan-large tiene un total de aproximadamente 389B de parámetros, con aproximadamente 52B de parámetros activados, siendo el modelo MoE de código abierto con la mayor escala de parámetros y el mejor rendimiento en la arquitectura Transformer en la industria actual."
  },
  "hunyuan-large-longcontext": {
    "description": "Especializado en tareas de texto largo como resúmenes de documentos y preguntas y respuestas de documentos, también tiene la capacidad de manejar tareas generales de generación de texto. Destaca en el análisis y generación de textos largos, pudiendo abordar eficazmente las necesidades de procesamiento de contenido largo y complejo."
  },
  "hunyuan-large-vision": {
    "description": "Este modelo es adecuado para escenarios de comprensión de imágenes y texto, basado en el modelo visual-lingüístico Hunyuan Large. Soporta entrada de múltiples imágenes de cualquier resolución junto con texto, generando contenido textual, con un enfoque en tareas relacionadas con la comprensión de imágenes y texto, mostrando mejoras significativas en capacidades multilingües."
  },
  "hunyuan-lite": {
    "description": "Actualizado a una estructura MOE, con una ventana de contexto de 256k, lidera en múltiples conjuntos de evaluación en NLP, código, matemáticas, industria y más, superando a muchos modelos de código abierto."
  },
  "hunyuan-lite-vision": {
    "description": "El modelo multimodal más reciente de 7B de Hunyuan, con una ventana de contexto de 32K, soporta diálogos multimodales en chino e inglés, reconocimiento de objetos en imágenes, comprensión de documentos y tablas, matemáticas multimodales, entre otros, superando a modelos competidores de 7B en múltiples dimensiones de evaluación."
  },
  "hunyuan-pro": {
    "description": "Modelo de texto largo MOE-32K con un tamaño de parámetros de billones. Alcanzando niveles de liderazgo absoluto en varios benchmarks, con capacidades complejas de instrucciones y razonamiento, habilidades matemáticas complejas, soporte para llamadas a funciones, optimizado para aplicaciones en traducción multilingüe, finanzas, derecho y medicina."
  },
  "hunyuan-role": {
    "description": "El último modelo de rol de Hunyuan, un modelo de rol ajustado y entrenado oficialmente por Hunyuan, que se basa en el modelo Hunyuan y se entrena con un conjunto de datos de escenarios de rol, logrando un mejor rendimiento en escenarios de rol."
  },
  "hunyuan-standard": {
    "description": "Adopta una estrategia de enrutamiento mejorada, al tiempo que mitiga problemas de equilibrio de carga y convergencia de expertos. En el caso de textos largos, el índice de precisión alcanza el 99.9%. MOE-32K ofrece una mejor relación calidad-precio, equilibrando efectividad y costo, permitiendo el procesamiento de entradas de texto largo."
  },
  "hunyuan-standard-256K": {
    "description": "Adopta una estrategia de enrutamiento mejorada, al tiempo que mitiga problemas de equilibrio de carga y convergencia de expertos. En el caso de textos largos, el índice de precisión alcanza el 99.9%. MOE-256K rompe barreras en longitud y efectividad, ampliando enormemente la longitud de entrada permitida."
  },
  "hunyuan-standard-vision": {
    "description": "El modelo multimodal más reciente de Hunyuan, que soporta respuestas en múltiples idiomas, con capacidades equilibradas en chino e inglés."
  },
  "hunyuan-t1-20250321": {
    "description": "Construye de manera integral las capacidades de modelos en ciencias exactas y humanidades, con una fuerte capacidad para capturar información de textos largos. Soporta la inferencia y respuesta a problemas científicos de diversas dificultades, incluyendo matemáticas, lógica, ciencias y código."
  },
  "hunyuan-t1-20250403": {
    "description": "Mejora la capacidad de generación de código a nivel de proyecto; mejora la calidad de la escritura generada en texto; mejora la comprensión de temas en texto, el seguimiento de instrucciones tob en múltiples rondas y la comprensión de palabras; optimiza problemas de salida con mezcla de caracteres tradicionales y simplificados, así como mezcla de chino e inglés."
  },
  "hunyuan-t1-20250529": {
    "description": "Optimiza la creación de textos, redacción de ensayos, mejora habilidades en programación frontend, matemáticas y razonamiento lógico, y aumenta la capacidad de seguir instrucciones."
  },
  "hunyuan-t1-20250711": {
    "description": "Mejora significativa en habilidades avanzadas de matemáticas, lógica y codificación, optimización de la estabilidad de salida del modelo y aumento de la capacidad para textos largos."
  },
  "hunyuan-t1-latest": {
    "description": "El primer modelo de inferencia híbrido de gran escala Hybrid-Transformer-Mamba de la industria, que amplía la capacidad de inferencia, ofrece una velocidad de decodificación excepcional y alinea aún más con las preferencias humanas."
  },
  "hunyuan-t1-vision": {
    "description": "Modelo de pensamiento profundo multimodal Hunyuan, que soporta cadenas de pensamiento nativas multimodales, sobresale en diversos escenarios de razonamiento con imágenes y mejora significativamente en problemas científicos en comparación con modelos de pensamiento rápido."
  },
  "hunyuan-t1-vision-20250619": {
    "description": "La última versión del modelo de pensamiento profundo multimodal t1-vision de Hunyuan, que soporta cadenas de pensamiento nativas multimodales, con mejoras integrales respecto a la versión predeterminada anterior."
  },
  "hunyuan-turbo": {
    "description": "Versión preliminar de la nueva generación del modelo de lenguaje de Hunyuan, que utiliza una nueva estructura de modelo de expertos mixtos (MoE), con una eficiencia de inferencia más rápida y un rendimiento más fuerte en comparación con Hunyuan-Pro."
  },
  "hunyuan-turbo-20241223": {
    "description": "Optimización de esta versión: escalado de instrucciones de datos, mejora significativa de la capacidad de generalización del modelo; mejora significativa de las capacidades de matemáticas, código y razonamiento lógico; optimización de la comprensión de texto y de palabras relacionadas; optimización de la calidad de generación de contenido en la creación de texto."
  },
  "hunyuan-turbo-latest": {
    "description": "Optimización de la experiencia general, incluyendo comprensión de NLP, creación de texto, conversación casual, preguntas y respuestas de conocimiento, traducción, entre otros; mejora de la humanización, optimización de la inteligencia emocional del modelo; mejora de la capacidad del modelo para aclarar proactivamente en caso de ambigüedad en la intención; mejora de la capacidad de manejo de problemas de análisis de palabras; mejora de la calidad y la interactividad de la creación; mejora de la experiencia en múltiples turnos."
  },
  "hunyuan-turbo-vision": {
    "description": "El nuevo modelo insignia de lenguaje visual de Hunyuan de nueva generación, que utiliza una nueva estructura de modelo de expertos mixtos (MoE), mejorando de manera integral las capacidades de reconocimiento básico, creación de contenido, preguntas y respuestas de conocimiento, y análisis y razonamiento en comparación con la generación anterior de modelos."
  },
  "hunyuan-turbos-20250313": {
    "description": "Unificación del estilo de pasos para resolver problemas matemáticos, fortaleciendo las preguntas y respuestas multilínea en matemáticas. Optimización del estilo de respuesta en creación de texto, eliminando el tono artificial de IA y aumentando la elegancia literaria."
  },
  "hunyuan-turbos-20250416": {
    "description": "Actualización de la base de preentrenamiento para fortalecer la comprensión y el seguimiento de instrucciones; mejora en matemáticas, programación, lógica y ciencias durante la fase de alineación; mejora en calidad de escritura creativa, comprensión de texto, precisión en traducción y preguntas de conocimiento en humanidades; refuerzo de capacidades de agentes en diversos campos, con especial énfasis en la comprensión de diálogos multilínea."
  },
  "hunyuan-turbos-20250604": {
    "description": "Actualización de la base de preentrenamiento, mejora en la escritura y comprensión lectora, aumento significativo en habilidades de programación y ciencias, y progreso continuo en el seguimiento de instrucciones complejas."
  },
  "hunyuan-turbos-latest": {
    "description": "hunyuan-TurboS es la última versión del modelo insignia Hunyuan, con una mayor capacidad de pensamiento y una mejor experiencia."
  },
  "hunyuan-turbos-longtext-128k-20250325": {
    "description": "Especializado en tareas de texto largo como resúmenes de documentos y preguntas sobre documentos, también tiene la capacidad de manejar tareas generales de generación de texto. Destaca en el análisis y generación de textos largos, capaz de abordar eficazmente las necesidades complejas y detalladas de procesamiento de contenido extenso."
  },
  "hunyuan-turbos-role-plus": {
    "description": "Modelo de rol más reciente de Hunyuan, afinado oficialmente por Hunyuan, entrenado adicionalmente con conjuntos de datos de escenarios de juego de roles, ofreciendo mejores resultados básicos en dichos escenarios."
  },
  "hunyuan-turbos-vision": {
    "description": "Este modelo está diseñado para escenarios de comprensión de imágenes y texto, basado en la última generación de modelos insignia visual-lingüísticos turbos de Hunyuan. Se enfoca en tareas relacionadas con la comprensión de imágenes, incluyendo reconocimiento de entidades basado en imágenes, preguntas de conocimiento, creación de textos y resolución de problemas mediante fotos, con mejoras integrales respecto a la generación anterior."
  },
  "hunyuan-turbos-vision-20250619": {
    "description": "La última versión del modelo insignia visual-lingüístico turbos-vision de Hunyuan, que mejora integralmente la comprensión de imágenes y texto, incluyendo reconocimiento de entidades basado en imágenes, preguntas de conocimiento, creación de textos y resolución de problemas mediante fotos, respecto a la versión predeterminada anterior."
  },
  "hunyuan-vision": {
    "description": "El último modelo multimodal de Hunyuan, que admite la entrada de imágenes y texto para generar contenido textual."
  },
  "image-01": {
    "description": "Nuevo modelo de generación de imágenes con detalles finos, soporta generación de imágenes a partir de texto e imagen."
  },
  "image-01-live": {
    "description": "Modelo de generación de imágenes con detalles finos, soporta generación a partir de texto y configuración de estilo artístico."
  },
  "imagen-4.0-fast-generate-001": {
<<<<<<< HEAD
    "description": "Imagen, serie de modelos de generación de imágenes a partir de texto de 4.ª generación — versión rápida"
  },
  "imagen-4.0-generate-001": {
    "description": "Serie de modelos Imagen de cuarta generación para generar imágenes a partir de texto."
=======
    "description": "Versión Fast de la serie de modelos Imagen de texto a imagen de cuarta generación"
  },
  "imagen-4.0-generate-001": {
    "description": "Serie Imagen de cuarta generación para generar imágenes a partir de texto."
>>>>>>> 8d479074
  },
  "imagen-4.0-generate-preview-06-06": {
    "description": "Serie de modelos de texto a imagen de cuarta generación de Imagen"
  },
  "imagen-4.0-ultra-generate-001": {
<<<<<<< HEAD
    "description": "Imagen, modelo de generación de imágenes a partir de texto de cuarta generación, versión Ultra"
=======
    "description": "Imagen, serie de modelos de texto a imagen de cuarta generación, versión Ultra"
>>>>>>> 8d479074
  },
  "imagen-4.0-ultra-generate-preview-06-06": {
    "description": "Serie de modelos de texto a imagen de cuarta generación de Imagen, versión Ultra"
  },
  "imagen4/preview": {
    "description": "Modelo generador de imágenes de alta calidad proporcionado por Google."
  },
  "internlm/internlm2_5-7b-chat": {
    "description": "InternLM2.5 ofrece soluciones de diálogo inteligente en múltiples escenarios."
  },
  "internlm2.5-latest": {
    "description": "Nuestra última serie de modelos, con un rendimiento de inferencia excepcional, que admite una longitud de contexto de 1M y una mayor capacidad de seguimiento de instrucciones y llamadas a herramientas."
  },
  "internlm3-latest": {
    "description": "Nuestra última serie de modelos, con un rendimiento de inferencia excepcional, lidera el mercado de modelos de código abierto de tamaño similar. Apunta por defecto a nuestra serie de modelos InternLM3 más reciente."
  },
  "internvl2.5-latest": {
    "description": "La versión InternVL2.5 que seguimos manteniendo, que ofrece un rendimiento excelente y estable. Por defecto, apunta a nuestra serie de modelos InternVL2.5 más reciente, actualmente apuntando a internvl2.5-78b."
  },
  "internvl3-latest": {
    "description": "Nuestro modelo multimodal más reciente, que posee una mayor capacidad de comprensión de texto e imagen, así como una comprensión de imágenes a largo plazo, con un rendimiento comparable a los mejores modelos cerrados. Por defecto, apunta a nuestra serie de modelos InternVL más reciente, actualmente apuntando a internvl3-78b."
  },
  "irag-1.0": {
    "description": "iRAG (image based RAG) desarrollado por Baidu es una tecnología de generación de imágenes mejorada con recuperación, que combina los recursos de miles de millones de imágenes de búsqueda de Baidu con potentes capacidades de modelos base para generar imágenes ultra realistas. Su efecto supera ampliamente los sistemas nativos de generación de imágenes, eliminando el aspecto artificial de la IA y con costos muy bajos. iRAG se caracteriza por no generar alucinaciones, ultra realismo y resultados inmediatos."
  },
  "jamba-large": {
    "description": "Nuestro modelo más potente y avanzado, diseñado para manejar tareas complejas a nivel empresarial, con un rendimiento excepcional."
  },
  "jamba-mini": {
    "description": "El modelo más eficiente de su categoría, que combina velocidad y calidad, con un tamaño más pequeño."
  },
  "jina-deepsearch-v1": {
    "description": "La búsqueda profunda combina la búsqueda en la web, la lectura y el razonamiento para realizar investigaciones exhaustivas. Puedes considerarlo como un agente que acepta tus tareas de investigación: realiza una búsqueda amplia y pasa por múltiples iteraciones antes de proporcionar una respuesta. Este proceso implica una investigación continua, razonamiento y resolución de problemas desde diferentes ángulos. Esto es fundamentalmente diferente de los grandes modelos estándar que generan respuestas directamente a partir de datos preentrenados y de los sistemas RAG tradicionales que dependen de búsquedas superficiales únicas."
  },
  "kimi-k2": {
    "description": "Kimi-K2 es un modelo base con arquitectura MoE lanzado por Moonshot AI, con capacidades avanzadas de codificación y agentes, totalizando 1 billón de parámetros y 32 mil millones de parámetros activados. En pruebas de referencia en categorías principales como razonamiento general, programación, matemáticas y agentes, el rendimiento del modelo K2 supera a otros modelos de código abierto populares."
  },
  "kimi-k2-0711-preview": {
    "description": "kimi-k2 es un modelo base con arquitectura MoE que posee capacidades excepcionales en código y agentes, con un total de 1T parámetros y 32B parámetros activados. En pruebas de rendimiento en categorías principales como razonamiento general, programación, matemáticas y agentes, el modelo K2 supera a otros modelos de código abierto populares."
  },
  "kimi-k2-turbo-preview": {
<<<<<<< HEAD
    "description": "kimi-k2 es un modelo base con arquitectura MoE que ofrece capacidades avanzadas para código y agentes, con 1T de parámetros totales y 32B de parámetros activados. En pruebas de referencia en las principales categorías —razonamiento de conocimiento general, programación, matemáticas y agentes—, el modelo K2 supera a otros modelos de código abierto predominantes."
=======
    "description": "kimi-k2 es un modelo base con arquitectura MoE que ofrece potentes capacidades para código y agentes, con 1T parámetros totales y 32B parámetros activados. En las pruebas de referencia en categorías principales como razonamiento de conocimiento general, programación, matemáticas y agentes, el rendimiento del modelo K2 supera al de otros modelos de código abierto más extendidos."
>>>>>>> 8d479074
  },
  "kimi-latest": {
    "description": "El producto asistente inteligente Kimi utiliza el último modelo grande de Kimi, que puede incluir características que aún no están estables. Soporta la comprensión de imágenes y seleccionará automáticamente el modelo de facturación de 8k/32k/128k según la longitud del contexto de la solicitud."
  },
  "kimi-thinking-preview": {
    "description": "El modelo kimi-thinking-preview, proporcionado por la cara oculta de la luna, es un modelo multimodal de pensamiento con capacidades de razonamiento multimodal y general, especializado en razonamiento profundo para ayudar a resolver problemas más complejos."
  },
  "learnlm-1.5-pro-experimental": {
    "description": "LearnLM es un modelo de lenguaje experimental y específico para tareas, entrenado para cumplir con los principios de la ciencia del aprendizaje, capaz de seguir instrucciones sistemáticas en escenarios de enseñanza y aprendizaje, actuando como un tutor experto, entre otros."
  },
  "learnlm-2.0-flash-experimental": {
    "description": "LearnLM es un modelo de lenguaje experimental y específico para tareas, entrenado para cumplir con los principios de la ciencia del aprendizaje, capaz de seguir instrucciones sistemáticas en escenarios de enseñanza y aprendizaje, actuando como un tutor experto, entre otros."
  },
  "lite": {
    "description": "Spark Lite es un modelo de lenguaje grande y ligero, con una latencia extremadamente baja y una capacidad de procesamiento eficiente, completamente gratuito y de código abierto, que admite funciones de búsqueda en línea en tiempo real. Su característica de respuesta rápida lo hace destacar en aplicaciones de inferencia y ajuste de modelos en dispositivos de baja potencia, brindando a los usuarios una excelente relación costo-beneficio y experiencia inteligente, especialmente en escenarios de preguntas y respuestas, generación de contenido y búsqueda."
  },
  "llama-2-7b-chat": {
    "description": "Llama2 es una serie de modelos de lenguaje de gran escala (LLM) desarrollados y publicados por Meta, que incluye modelos de texto generativo preentrenados y ajustados de diferentes tamaños, desde 7 mil millones hasta 70 mil millones de parámetros. A nivel de arquitectura, Llama2 es un modelo de lenguaje autoregresivo que utiliza una arquitectura de transformador optimizada. Las versiones ajustadas utilizan un ajuste de fine-tuning supervisado (SFT) y aprendizaje por refuerzo con retroalimentación humana (RLHF) para alinear las preferencias de utilidad y seguridad humanas. Llama2 supera a la serie Llama en varios conjuntos de datos académicos, proporcionando ideas para el diseño y desarrollo de numerosos otros modelos."
  },
  "llama-3.1-70b-versatile": {
    "description": "Llama 3.1 70B ofrece una capacidad de razonamiento AI más potente, adecuada para aplicaciones complejas, soportando un procesamiento computacional extenso y garantizando eficiencia y precisión."
  },
  "llama-3.1-8b-instant": {
    "description": "Llama 3.1 8B es un modelo de alto rendimiento que ofrece una rápida capacidad de generación de texto, ideal para aplicaciones que requieren eficiencia a gran escala y rentabilidad."
  },
  "llama-3.1-instruct": {
    "description": "El modelo Llama 3.1 ajustado para instrucciones está optimizado para escenarios de conversación, superando a muchos modelos de chat de código abierto existentes en pruebas de referencia comunes de la industria."
  },
  "llama-3.2-11b-vision-instruct": {
    "description": "Capacidad excepcional de razonamiento visual en imágenes de alta resolución, adecuada para aplicaciones de comprensión visual."
  },
  "llama-3.2-11b-vision-preview": {
    "description": "Llama 3.2 está diseñado para manejar tareas que combinan datos visuales y textuales. Destaca en tareas como la descripción de imágenes y preguntas visuales, cruzando la brecha entre la generación de lenguaje y el razonamiento visual."
  },
  "llama-3.2-90b-vision-instruct": {
    "description": "Capacidad avanzada de razonamiento de imágenes para aplicaciones de agentes de comprensión visual."
  },
  "llama-3.2-90b-vision-preview": {
    "description": "Llama 3.2 está diseñado para manejar tareas que combinan datos visuales y textuales. Destaca en tareas como la descripción de imágenes y preguntas visuales, cruzando la brecha entre la generación de lenguaje y el razonamiento visual."
  },
  "llama-3.2-vision-instruct": {
    "description": "El modelo Llama 3.2-Vision con ajuste fino de instrucciones está optimizado para reconocimiento visual, razonamiento sobre imágenes, descripción de imágenes y respuesta a preguntas generales relacionadas con imágenes."
  },
  "llama-3.3-70b-instruct": {
    "description": "Llama 3.3 es el modelo de lenguaje de código abierto multilingüe más avanzado de la serie Llama, que ofrece un rendimiento comparable al modelo de 405B a un costo extremadamente bajo. Basado en la estructura Transformer, y mejorado en utilidad y seguridad a través de ajuste fino supervisado (SFT) y aprendizaje por refuerzo con retroalimentación humana (RLHF). Su versión ajustada para instrucciones está optimizada para diálogos multilingües, superando a muchos modelos de chat de código abierto y cerrado en múltiples benchmarks de la industria. La fecha límite de conocimiento es diciembre de 2023."
  },
  "llama-3.3-70b-versatile": {
    "description": "El modelo de lenguaje multilingüe Meta Llama 3.3 (LLM) es un modelo generativo preentrenado y ajustado para instrucciones de 70B (entrada/salida de texto). El modelo de texto puro ajustado para instrucciones de Llama 3.3 está optimizado para casos de uso de conversación multilingüe y supera a muchos modelos de chat de código abierto y cerrado en benchmarks industriales comunes."
  },
  "llama-3.3-instruct": {
    "description": "El modelo de instrucción Llama 3.3, optimizado para escenarios de diálogo, supera a muchos modelos de chat de código abierto existentes en pruebas de referencia comunes de la industria."
  },
  "llama3-70b-8192": {
    "description": "Meta Llama 3 70B proporciona una capacidad de procesamiento de complejidad inigualable, diseñado a medida para proyectos de alta demanda."
  },
  "llama3-8b-8192": {
    "description": "Meta Llama 3 8B ofrece un rendimiento de razonamiento de alta calidad, adecuado para diversas necesidades de aplicación."
  },
  "llama3-groq-70b-8192-tool-use-preview": {
    "description": "Llama 3 Groq 70B Tool Use ofrece una potente capacidad de invocación de herramientas, apoyando el procesamiento eficiente de tareas complejas."
  },
  "llama3-groq-8b-8192-tool-use-preview": {
    "description": "Llama 3 Groq 8B Tool Use es un modelo optimizado para el uso eficiente de herramientas, que admite cálculos paralelos rápidos."
  },
  "llama3.1": {
    "description": "Llama 3.1 es el modelo líder lanzado por Meta, que admite hasta 405B de parámetros, aplicable en diálogos complejos, traducción multilingüe y análisis de datos."
  },
  "llama3.1:405b": {
    "description": "Llama 3.1 es el modelo líder lanzado por Meta, que admite hasta 405B de parámetros, aplicable en diálogos complejos, traducción multilingüe y análisis de datos."
  },
  "llama3.1:70b": {
    "description": "Llama 3.1 es el modelo líder lanzado por Meta, que admite hasta 405B de parámetros, aplicable en diálogos complejos, traducción multilingüe y análisis de datos."
  },
  "llava": {
    "description": "LLaVA es un modelo multimodal que combina un codificador visual y Vicuna, utilizado para una poderosa comprensión visual y lingüística."
  },
  "llava-v1.5-7b-4096-preview": {
    "description": "LLaVA 1.5 7B proporciona capacidades de procesamiento visual integradas, generando salidas complejas a partir de entradas de información visual."
  },
  "llava:13b": {
    "description": "LLaVA es un modelo multimodal que combina un codificador visual y Vicuna, utilizado para una poderosa comprensión visual y lingüística."
  },
  "llava:34b": {
    "description": "LLaVA es un modelo multimodal que combina un codificador visual y Vicuna, utilizado para una poderosa comprensión visual y lingüística."
  },
  "magistral-medium-latest": {
<<<<<<< HEAD
    "description": "Magistral Medium 1.1 es un modelo de inferencia de vanguardia lanzado por Mistral AI en julio de 2025."
=======
    "description": "Magistral Medium 1.1 es un modelo de inferencia de última generación lanzado por Mistral AI en julio de 2025."
>>>>>>> 8d479074
  },
  "mathstral": {
    "description": "MathΣtral está diseñado para la investigación científica y el razonamiento matemático, proporcionando capacidades de cálculo efectivas y explicación de resultados."
  },
  "max-32k": {
    "description": "Spark Max 32K está equipado con una capacidad de procesamiento de contexto grande, con una comprensión contextual más fuerte y habilidades de razonamiento lógico, soportando entradas de texto de 32K tokens, adecuado para la lectura de documentos largos, preguntas y respuestas de conocimiento privado y otros escenarios."
  },
  "megrez-3b-instruct": {
    "description": "Megrez-3B-Instruct es un modelo de lenguaje grande entrenado completamente de forma autónoma por Wúwèn Xīnqióng. Megrez-3B-Instruct tiene como objetivo crear una solución de inteligencia periférica rápida, compacta y fácil de usar, basada en el concepto de colaboración entre hardware y software."
  },
  "meta-llama-3-70b-instruct": {
    "description": "Un poderoso modelo de 70 mil millones de parámetros que sobresale en razonamiento, codificación y amplias aplicaciones de lenguaje."
  },
  "meta-llama-3-8b-instruct": {
    "description": "Un modelo versátil de 8 mil millones de parámetros optimizado para tareas de diálogo y generación de texto."
  },
  "meta-llama-3.1-405b-instruct": {
    "description": "Los modelos de texto solo ajustados por instrucciones Llama 3.1 están optimizados para casos de uso de diálogo multilingüe y superan muchos de los modelos de chat de código abierto y cerrados disponibles en los benchmarks de la industria."
  },
  "meta-llama-3.1-70b-instruct": {
    "description": "Los modelos de texto solo ajustados por instrucciones Llama 3.1 están optimizados para casos de uso de diálogo multilingüe y superan muchos de los modelos de chat de código abierto y cerrados disponibles en los benchmarks de la industria."
  },
  "meta-llama-3.1-8b-instruct": {
    "description": "Los modelos de texto solo ajustados por instrucciones Llama 3.1 están optimizados para casos de uso de diálogo multilingüe y superan muchos de los modelos de chat de código abierto y cerrados disponibles en los benchmarks de la industria."
  },
  "meta-llama/Llama-2-13b-chat-hf": {
    "description": "LLaMA-2 Chat (13B) ofrece una excelente capacidad de procesamiento de lenguaje y una experiencia de interacción sobresaliente."
  },
  "meta-llama/Llama-2-70b-hf": {
    "description": "LLaMA-2 ofrece excelentes capacidades de procesamiento del lenguaje y una experiencia de interacción excepcional."
  },
  "meta-llama/Llama-3-70b-chat-hf": {
    "description": "LLaMA-3 Chat (70B) es un modelo de chat potente, que soporta necesidades de conversación complejas."
  },
  "meta-llama/Llama-3-8b-chat-hf": {
    "description": "LLaMA-3 Chat (8B) ofrece soporte multilingüe, abarcando un amplio conocimiento en diversos campos."
  },
  "meta-llama/Llama-3.2-11B-Vision-Instruct-Turbo": {
    "description": "LLaMA 3.2 está diseñado para manejar tareas que combinan datos visuales y textuales. Se destaca en tareas como descripción de imágenes y preguntas visuales, cruzando la brecha entre la generación de lenguaje y el razonamiento visual."
  },
  "meta-llama/Llama-3.2-3B-Instruct-Turbo": {
    "description": "LLaMA 3.2 está diseñado para manejar tareas que combinan datos visuales y textuales. Se destaca en tareas como descripción de imágenes y preguntas visuales, cruzando la brecha entre la generación de lenguaje y el razonamiento visual."
  },
  "meta-llama/Llama-3.2-90B-Vision-Instruct-Turbo": {
    "description": "LLaMA 3.2 está diseñado para manejar tareas que combinan datos visuales y textuales. Se destaca en tareas como descripción de imágenes y preguntas visuales, cruzando la brecha entre la generación de lenguaje y el razonamiento visual."
  },
  "meta-llama/Llama-3.3-70B-Instruct-Turbo": {
    "description": "El modelo de lenguaje grande multilingüe Meta Llama 3.3 (LLM) es un modelo generativo preentrenado y ajustado por instrucciones de 70B (entrada de texto/salida de texto). El modelo de texto puro ajustado por instrucciones de Llama 3.3 está optimizado para casos de uso de diálogo multilingüe y supera a muchos modelos de chat de código abierto y cerrados en benchmarks de la industria."
  },
  "meta-llama/Llama-Vision-Free": {
    "description": "LLaMA 3.2 está diseñado para manejar tareas que combinan datos visuales y textuales. Se destaca en tareas como descripción de imágenes y preguntas visuales, cruzando la brecha entre la generación de lenguaje y el razonamiento visual."
  },
  "meta-llama/Meta-Llama-3-70B-Instruct-Lite": {
    "description": "Llama 3 70B Instruct Lite es ideal para entornos que requieren alto rendimiento y baja latencia."
  },
  "meta-llama/Meta-Llama-3-70B-Instruct-Turbo": {
    "description": "Llama 3 70B Instruct Turbo ofrece una capacidad excepcional de comprensión y generación de lenguaje, ideal para las tareas de cálculo más exigentes."
  },
  "meta-llama/Meta-Llama-3-8B-Instruct-Lite": {
    "description": "Llama 3 8B Instruct Lite es adecuado para entornos con recursos limitados, ofreciendo un excelente equilibrio de rendimiento."
  },
  "meta-llama/Meta-Llama-3-8B-Instruct-Turbo": {
    "description": "Llama 3 8B Instruct Turbo es un modelo de lenguaje de alto rendimiento, adecuado para una amplia gama de escenarios de aplicación."
  },
  "meta-llama/Meta-Llama-3.1-405B-Instruct": {
    "description": "LLaMA 3.1 405B es un potente modelo de preentrenamiento y ajuste de instrucciones."
  },
  "meta-llama/Meta-Llama-3.1-405B-Instruct-Turbo": {
    "description": "El modelo Llama 3.1 Turbo de 405B proporciona un soporte de contexto de gran capacidad para el procesamiento de grandes datos, destacándose en aplicaciones de inteligencia artificial a gran escala."
  },
  "meta-llama/Meta-Llama-3.1-70B": {
    "description": "Llama 3.1 es el modelo líder lanzado por Meta, que soporta hasta 405B de parámetros, aplicable en diálogos complejos, traducción multilingüe y análisis de datos."
  },
  "meta-llama/Meta-Llama-3.1-70B-Instruct-Turbo": {
    "description": "El modelo Llama 3.1 70B está finamente ajustado para aplicaciones de alta carga, cuantificado a FP8 para ofrecer una capacidad de cálculo y precisión más eficientes, asegurando un rendimiento excepcional en escenarios complejos."
  },
  "meta-llama/Meta-Llama-3.1-8B-Instruct-Turbo": {
    "description": "El modelo Llama 3.1 8B utiliza cuantificación FP8, soportando hasta 131,072 tokens de contexto, destacándose entre los modelos de código abierto, ideal para tareas complejas y superando muchos estándares de la industria."
  },
  "meta-llama/llama-3-70b-instruct": {
    "description": "Llama 3 70B Instruct está optimizado para escenarios de conversación de alta calidad, destacándose en diversas evaluaciones humanas."
  },
  "meta-llama/llama-3-8b-instruct": {
    "description": "Llama 3 8B Instruct optimiza los escenarios de conversación de alta calidad, con un rendimiento superior a muchos modelos cerrados."
  },
  "meta-llama/llama-3.1-70b-instruct": {
    "description": "Llama 3.1 70B Instruct está diseñado para conversaciones de alta calidad, destacándose en evaluaciones humanas, especialmente en escenarios de alta interacción."
  },
  "meta-llama/llama-3.1-8b-instruct": {
    "description": "Llama 3.1 8B Instruct es la última versión lanzada por Meta, optimizada para escenarios de conversación de alta calidad, superando a muchos modelos cerrados líderes."
  },
  "meta-llama/llama-3.1-8b-instruct:free": {
    "description": "LLaMA 3.1 ofrece soporte multilingüe y es uno de los modelos generativos más avanzados de la industria."
  },
  "meta-llama/llama-3.2-11b-vision-instruct": {
    "description": "LLaMA 3.2 está diseñado para manejar tareas que combinan datos visuales y textuales. Destaca en tareas como la descripción de imágenes y preguntas visuales, superando la brecha entre la generación de lenguaje y el razonamiento visual."
  },
  "meta-llama/llama-3.2-3b-instruct": {
    "description": "meta-llama/llama-3.2-3b-instruct"
  },
  "meta-llama/llama-3.2-90b-vision-instruct": {
    "description": "LLaMA 3.2 está diseñado para manejar tareas que combinan datos visuales y textuales. Destaca en tareas como la descripción de imágenes y preguntas visuales, superando la brecha entre la generación de lenguaje y el razonamiento visual."
  },
  "meta-llama/llama-3.3-70b-instruct": {
    "description": "Llama 3.3 es el modelo de lenguaje de código abierto multilingüe más avanzado de la serie Llama, que ofrece un rendimiento comparable al modelo de 405B a un costo extremadamente bajo. Basado en la estructura Transformer, y mejorado en utilidad y seguridad a través de ajuste fino supervisado (SFT) y aprendizaje por refuerzo con retroalimentación humana (RLHF). Su versión ajustada para instrucciones está optimizada para diálogos multilingües, superando a muchos modelos de chat de código abierto y cerrado en múltiples benchmarks de la industria. La fecha límite de conocimiento es diciembre de 2023."
  },
  "meta-llama/llama-3.3-70b-instruct:free": {
    "description": "Llama 3.3 es el modelo de lenguaje de código abierto multilingüe más avanzado de la serie Llama, que ofrece un rendimiento comparable al modelo de 405B a un costo extremadamente bajo. Basado en la estructura Transformer, y mejorado en utilidad y seguridad a través de ajuste fino supervisado (SFT) y aprendizaje por refuerzo con retroalimentación humana (RLHF). Su versión ajustada para instrucciones está optimizada para diálogos multilingües, superando a muchos modelos de chat de código abierto y cerrado en múltiples benchmarks de la industria. La fecha límite de conocimiento es diciembre de 2023."
  },
  "meta.llama3-1-405b-instruct-v1:0": {
    "description": "Meta Llama 3.1 405B Instruct es el modelo más grande y potente de la serie Llama 3.1 Instruct, un modelo de generación de datos de diálogo y razonamiento altamente avanzado, que también puede servir como base para un preentrenamiento o ajuste fino especializado en dominios específicos. Los modelos de lenguaje de gran tamaño (LLMs) multilingües que ofrece Llama 3.1 son un conjunto de modelos generativos preentrenados y ajustados por instrucciones, que incluyen tamaños de 8B, 70B y 405B (entrada/salida de texto). Los modelos de texto ajustados por instrucciones de Llama 3.1 (8B, 70B, 405B) están optimizados para casos de uso de diálogo multilingüe y superan a muchos modelos de chat de código abierto disponibles en pruebas de referencia de la industria. Llama 3.1 está diseñado para usos comerciales y de investigación en múltiples idiomas. Los modelos de texto ajustados por instrucciones son adecuados para chats similares a asistentes, mientras que los modelos preentrenados pueden adaptarse a diversas tareas de generación de lenguaje natural. El modelo Llama 3.1 también admite el uso de su salida para mejorar otros modelos, incluida la generación de datos sintéticos y el refinamiento. Llama 3.1 es un modelo de lenguaje autorregresivo que utiliza una arquitectura de transformador optimizada. Las versiones ajustadas utilizan ajuste fino supervisado (SFT) y aprendizaje por refuerzo con retroalimentación humana (RLHF) para alinearse con las preferencias humanas de ayuda y seguridad."
  },
  "meta.llama3-1-70b-instruct-v1:0": {
    "description": "La versión actualizada de Meta Llama 3.1 70B Instruct incluye una longitud de contexto ampliada de 128K, multilingüismo y capacidades de razonamiento mejoradas. Los modelos de lenguaje a gran escala (LLMs) de Llama 3.1 son un conjunto de modelos generativos preentrenados y ajustados por instrucciones, que incluyen tamaños de 8B, 70B y 405B (entrada/salida de texto). Los modelos de texto ajustados por instrucciones de Llama 3.1 (8B, 70B, 405B) están optimizados para casos de uso de diálogo multilingüe y superan muchos modelos de chat de código abierto disponibles en pruebas de referencia de la industria comunes. Llama 3.1 está diseñado para usos comerciales y de investigación en múltiples idiomas. Los modelos de texto ajustados por instrucciones son adecuados para chats similares a asistentes, mientras que los modelos preentrenados pueden adaptarse a diversas tareas de generación de lenguaje natural. El modelo Llama 3.1 también admite el uso de su salida de modelo para mejorar otros modelos, incluyendo la generación de datos sintéticos y refinamiento. Llama 3.1 es un modelo de lenguaje autoregresivo utilizando una arquitectura de transformador optimizada. La versión ajustada utiliza ajuste fino supervisado (SFT) y aprendizaje por refuerzo con retroalimentación humana (RLHF) para alinearse con las preferencias humanas de utilidad y seguridad."
  },
  "meta.llama3-1-8b-instruct-v1:0": {
    "description": "La versión actualizada de Meta Llama 3.1 8B Instruct incluye una longitud de contexto ampliada de 128K, multilingüismo y capacidades de razonamiento mejoradas. Los modelos de lenguaje a gran escala (LLMs) de Llama 3.1 son un conjunto de modelos generativos preentrenados y ajustados por instrucciones, que incluyen tamaños de 8B, 70B y 405B (entrada/salida de texto). Los modelos de texto ajustados por instrucciones de Llama 3.1 (8B, 70B, 405B) están optimizados para casos de uso de diálogo multilingüe y superan muchos modelos de chat de código abierto disponibles en pruebas de referencia de la industria comunes. Llama 3.1 está diseñado para usos comerciales y de investigación en múltiples idiomas. Los modelos de texto ajustados por instrucciones son adecuados para chats similares a asistentes, mientras que los modelos preentrenados pueden adaptarse a diversas tareas de generación de lenguaje natural. El modelo Llama 3.1 también admite el uso de su salida de modelo para mejorar otros modelos, incluyendo la generación de datos sintéticos y refinamiento. Llama 3.1 es un modelo de lenguaje autoregresivo utilizando una arquitectura de transformador optimizada. La versión ajustada utiliza ajuste fino supervisado (SFT) y aprendizaje por refuerzo con retroalimentación humana (RLHF) para alinearse con las preferencias humanas de utilidad y seguridad."
  },
  "meta.llama3-70b-instruct-v1:0": {
    "description": "Meta Llama 3 es un modelo de lenguaje de gran tamaño (LLM) abierto dirigido a desarrolladores, investigadores y empresas, diseñado para ayudarles a construir, experimentar y escalar de manera responsable sus ideas de IA generativa. Como parte de un sistema base para la innovación de la comunidad global, es ideal para la creación de contenido, IA de diálogo, comprensión del lenguaje, I+D y aplicaciones empresariales."
  },
  "meta.llama3-8b-instruct-v1:0": {
    "description": "Meta Llama 3 es un modelo de lenguaje de gran tamaño (LLM) abierto dirigido a desarrolladores, investigadores y empresas, diseñado para ayudarles a construir, experimentar y escalar de manera responsable sus ideas de IA generativa. Como parte de un sistema base para la innovación de la comunidad global, es ideal para dispositivos de borde con recursos y capacidades computacionales limitadas, así como para tiempos de entrenamiento más rápidos."
  },
  "meta/Llama-3.2-11B-Vision-Instruct": {
    "description": "Destaca en razonamiento de imágenes de alta resolución, ideal para aplicaciones de comprensión visual."
  },
  "meta/Llama-3.2-90B-Vision-Instruct": {
    "description": "Capacidades avanzadas de razonamiento de imágenes para aplicaciones de agentes de comprensión visual."
  },
  "meta/Llama-3.3-70B-Instruct": {
    "description": "Llama 3.3 es el modelo de lenguaje grande multilingüe de código abierto más avanzado de la serie Llama, que ofrece un rendimiento comparable a modelos de 405 mil millones de parámetros a un costo muy bajo. Basado en la arquitectura Transformer, mejorado mediante ajuste fino supervisado (SFT) y aprendizaje por refuerzo con retroalimentación humana (RLHF) para mejorar su utilidad y seguridad. Su versión ajustada por instrucciones está optimizada para diálogos multilingües y supera a muchos modelos de chat abiertos y cerrados en varios puntos de referencia industriales. Fecha de corte de conocimiento: diciembre de 2023."
  },
  "meta/Meta-Llama-3-70B-Instruct": {
    "description": "Un potente modelo de 70 mil millones de parámetros, que destaca en razonamiento, codificación y aplicaciones lingüísticas amplias."
  },
  "meta/Meta-Llama-3-8B-Instruct": {
    "description": "Un modelo versátil de 8 mil millones de parámetros, optimizado para tareas de diálogo y generación de texto."
  },
  "meta/Meta-Llama-3.1-405B-Instruct": {
    "description": "Modelo de texto ajustado por instrucciones Llama 3.1, optimizado para casos de uso de diálogo multilingüe, con un rendimiento destacado en muchos modelos de chat abiertos y cerrados disponibles y en puntos de referencia industriales comunes."
  },
  "meta/Meta-Llama-3.1-70B-Instruct": {
    "description": "Modelo de texto ajustado por instrucciones Llama 3.1, optimizado para casos de uso de diálogo multilingüe, con un rendimiento destacado en muchos modelos de chat abiertos y cerrados disponibles y en puntos de referencia industriales comunes."
  },
  "meta/Meta-Llama-3.1-8B-Instruct": {
    "description": "Modelo de texto ajustado por instrucciones Llama 3.1, optimizado para casos de uso de diálogo multilingüe, con un rendimiento destacado en muchos modelos de chat abiertos y cerrados disponibles y en puntos de referencia industriales comunes."
  },
  "meta/llama-3.1-405b-instruct": {
    "description": "LLM avanzado, que soporta generación de datos sintéticos, destilación de conocimiento y razonamiento, adecuado para chatbots, programación y tareas de dominio específico."
  },
  "meta/llama-3.1-70b-instruct": {
    "description": "Potencia diálogos complejos, con excelente comprensión del contexto, capacidad de razonamiento y generación de texto."
  },
  "meta/llama-3.1-8b-instruct": {
    "description": "Modelo de última generación avanzado, con comprensión del lenguaje, excelente capacidad de razonamiento y generación de texto."
  },
  "meta/llama-3.2-11b-vision-instruct": {
    "description": "Modelo de visión-lenguaje de vanguardia, experto en razonamiento de alta calidad a partir de imágenes."
  },
  "meta/llama-3.2-1b-instruct": {
    "description": "Modelo de lenguaje pequeño de última generación, con comprensión del lenguaje, excelente capacidad de razonamiento y generación de texto."
  },
  "meta/llama-3.2-3b-instruct": {
    "description": "Modelo de lenguaje pequeño de última generación, con comprensión del lenguaje, excelente capacidad de razonamiento y generación de texto."
  },
  "meta/llama-3.2-90b-vision-instruct": {
    "description": "Modelo de visión-lenguaje de vanguardia, experto en razonamiento de alta calidad a partir de imágenes."
  },
  "meta/llama-3.3-70b-instruct": {
    "description": "Modelo LLM avanzado, experto en razonamiento, matemáticas, sentido común y llamadas a funciones."
  },
  "microsoft/Phi-3-medium-128k-instruct": {
    "description": "El mismo modelo Phi-3-medium, pero con un tamaño de contexto mayor, adecuado para RAG o indicaciones breves."
  },
  "microsoft/Phi-3-medium-4k-instruct": {
    "description": "Un modelo de 14 mil millones de parámetros, con mejor calidad que Phi-3-mini, enfocado en datos de alta calidad y razonamiento intensivo."
  },
  "microsoft/Phi-3-mini-128k-instruct": {
    "description": "El mismo modelo Phi-3-mini, pero con un tamaño de contexto mayor, adecuado para RAG o indicaciones breves."
  },
  "microsoft/Phi-3-mini-4k-instruct": {
    "description": "El miembro más pequeño de la familia Phi-3, optimizado para calidad y baja latencia."
  },
  "microsoft/Phi-3-small-128k-instruct": {
    "description": "El mismo modelo Phi-3-small, pero con un tamaño de contexto mayor, adecuado para RAG o indicaciones breves."
  },
  "microsoft/Phi-3-small-8k-instruct": {
    "description": "Un modelo de 7 mil millones de parámetros, con mejor calidad que Phi-3-mini, enfocado en datos de alta calidad y razonamiento intensivo."
  },
  "microsoft/Phi-3.5-mini-instruct": {
    "description": "Versión actualizada del modelo Phi-3-mini."
  },
  "microsoft/Phi-3.5-vision-instruct": {
    "description": "Versión actualizada del modelo Phi-3-vision."
  },
  "microsoft/WizardLM-2-8x22B": {
    "description": "WizardLM 2 es un modelo de lenguaje proporcionado por Microsoft AI, que destaca en diálogos complejos, multilingüismo, razonamiento y asistentes inteligentes."
  },
  "microsoft/wizardlm-2-8x22b": {
    "description": "WizardLM-2 8x22B es el modelo Wizard más avanzado de Microsoft AI, mostrando un rendimiento extremadamente competitivo."
  },
  "minicpm-v": {
    "description": "MiniCPM-V es la nueva generación de modelos multimodales lanzada por OpenBMB, que cuenta con una excelente capacidad de reconocimiento OCR y comprensión multimodal, soportando una amplia gama de escenarios de aplicación."
  },
  "ministral-3b-latest": {
    "description": "Ministral 3B es el modelo de borde de primer nivel mundial de Mistral."
  },
  "ministral-8b-latest": {
    "description": "Ministral 8B es el modelo de borde con la mejor relación calidad-precio de Mistral."
  },
  "mistral": {
    "description": "Mistral es un modelo de 7B lanzado por Mistral AI, adecuado para necesidades de procesamiento de lenguaje variables."
  },
  "mistral-ai/Mistral-Large-2411": {
    "description": "El modelo insignia de Mistral, adecuado para tareas complejas que requieren capacidades de razonamiento a gran escala o alta especialización (generación de texto sintético, generación de código, RAG o agentes)."
  },
  "mistral-ai/Mistral-Nemo": {
    "description": "Mistral Nemo es un modelo de lenguaje avanzado (LLM) que ofrece capacidades de razonamiento, conocimiento mundial y codificación líderes en su categoría de tamaño."
  },
  "mistral-ai/mistral-small-2503": {
    "description": "Mistral Small está disponible para cualquier tarea basada en lenguaje que requiera alta eficiencia y baja latencia."
  },
  "mistral-large": {
    "description": "Mixtral Large es el modelo insignia de Mistral, combinando capacidades de generación de código, matemáticas y razonamiento, soportando una ventana de contexto de 128k."
  },
  "mistral-large-instruct": {
    "description": "Mistral-Large-Instruct-2407 es un modelo avanzado de lenguaje denso (LLM) con 123 mil millones de parámetros, que posee capacidades de razonamiento, conocimiento y codificación de última generación."
  },
  "mistral-large-latest": {
    "description": "Mistral Large es el modelo insignia, especializado en tareas multilingües, razonamiento complejo y generación de código, ideal para aplicaciones de alta gama."
  },
  "mistral-medium-latest": {
    "description": "Mistral Medium 3 ofrece un rendimiento de vanguardia a un costo 8 veces menor y simplifica fundamentalmente el despliegue empresarial."
  },
  "mistral-nemo": {
    "description": "Mistral Nemo, desarrollado en colaboración entre Mistral AI y NVIDIA, es un modelo de 12B de alto rendimiento."
  },
  "mistral-nemo-instruct": {
    "description": "Mistral-Nemo-Instruct-2407 es un modelo de lenguaje grande (LLM) que es una versión ajustada por instrucciones de Mistral-Nemo-Base-2407."
  },
  "mistral-small": {
    "description": "Mistral Small se puede utilizar en cualquier tarea basada en lenguaje que requiera alta eficiencia y baja latencia."
  },
  "mistral-small-latest": {
    "description": "Mistral Small es una opción rentable, rápida y confiable, adecuada para casos de uso como traducción, resumen y análisis de sentimientos."
  },
  "mistralai/Mistral-7B-Instruct-v0.1": {
    "description": "Mistral (7B) Instruct es conocido por su alto rendimiento, adecuado para diversas tareas de lenguaje."
  },
  "mistralai/Mistral-7B-Instruct-v0.2": {
    "description": "Mistral 7B es un modelo ajustado bajo demanda, proporcionando respuestas optimizadas para tareas."
  },
  "mistralai/Mistral-7B-Instruct-v0.3": {
    "description": "Mistral (7B) Instruct v0.3 ofrece una capacidad de cálculo eficiente y comprensión del lenguaje natural, adecuado para una amplia gama de aplicaciones."
  },
  "mistralai/Mistral-7B-v0.1": {
    "description": "Mistral 7B es un modelo compacto pero de alto rendimiento, ideal para tareas simples como clasificación y generación de texto, con buenas capacidades de razonamiento."
  },
  "mistralai/Mixtral-8x22B-Instruct-v0.1": {
    "description": "Mixtral-8x22B Instruct (141B) es un modelo de lenguaje de gran tamaño, que soporta demandas de procesamiento extremadamente altas."
  },
  "mistralai/Mixtral-8x7B-Instruct-v0.1": {
    "description": "Mixtral 8x7B es un modelo de expertos dispersos preentrenado, utilizado para tareas de texto de uso general."
  },
  "mistralai/Mixtral-8x7B-v0.1": {
    "description": "Mixtral 8x7B es un modelo de expertos dispersos que utiliza múltiples parámetros para aumentar la velocidad de razonamiento, adecuado para tareas de generación de múltiples idiomas y códigos."
  },
  "mistralai/mistral-7b-instruct": {
    "description": "Mistral 7B Instruct es un modelo de estándar industrial de alto rendimiento, optimizado para velocidad y soporte de contexto largo."
  },
  "mistralai/mistral-nemo": {
    "description": "Mistral Nemo es un modelo de 7.3B parámetros con soporte multilingüe y programación de alto rendimiento."
  },
  "mixtral": {
    "description": "Mixtral es el modelo de expertos de Mistral AI, con pesos de código abierto, que ofrece soporte en generación de código y comprensión del lenguaje."
  },
  "mixtral-8x7b-32768": {
    "description": "Mixtral 8x7B ofrece una capacidad de cálculo paralelo de alta tolerancia a fallos, adecuada para tareas complejas."
  },
  "mixtral:8x22b": {
    "description": "Mixtral es el modelo de expertos de Mistral AI, con pesos de código abierto, que ofrece soporte en generación de código y comprensión del lenguaje."
  },
  "moonshot-v1-128k": {
    "description": "Moonshot V1 128K es un modelo con capacidad de procesamiento de contexto ultra largo, adecuado para generar textos extensos, satisfaciendo las demandas de tareas de generación complejas, capaz de manejar hasta 128,000 tokens, ideal para aplicaciones en investigación, académicas y generación de documentos grandes."
  },
  "moonshot-v1-128k-vision-preview": {
    "description": "El modelo visual Kimi (incluyendo moonshot-v1-8k-vision-preview/moonshot-v1-32k-vision-preview/moonshot-v1-128k-vision-preview, etc.) puede entender el contenido de las imágenes, incluyendo texto en imágenes, colores de imágenes y formas de objetos."
  },
  "moonshot-v1-32k": {
    "description": "Moonshot V1 32K ofrece capacidad de procesamiento de contexto de longitud media, capaz de manejar 32,768 tokens, especialmente adecuado para generar diversos documentos largos y diálogos complejos, aplicable en creación de contenido, generación de informes y sistemas de diálogo."
  },
  "moonshot-v1-32k-vision-preview": {
    "description": "El modelo visual Kimi (incluyendo moonshot-v1-8k-vision-preview/moonshot-v1-32k-vision-preview/moonshot-v1-128k-vision-preview, etc.) puede entender el contenido de las imágenes, incluyendo texto en imágenes, colores de imágenes y formas de objetos."
  },
  "moonshot-v1-8k": {
    "description": "Moonshot V1 8K está diseñado para tareas de generación de texto corto, con un rendimiento de procesamiento eficiente, capaz de manejar 8,192 tokens, ideal para diálogos breves, toma de notas y generación rápida de contenido."
  },
  "moonshot-v1-8k-vision-preview": {
    "description": "El modelo visual Kimi (incluyendo moonshot-v1-8k-vision-preview/moonshot-v1-32k-vision-preview/moonshot-v1-128k-vision-preview, etc.) puede entender el contenido de las imágenes, incluyendo texto en imágenes, colores de imágenes y formas de objetos."
  },
  "moonshot-v1-auto": {
    "description": "Moonshot V1 Auto puede seleccionar el modelo adecuado según la cantidad de tokens ocupados en el contexto actual."
  },
  "moonshotai/Kimi-Dev-72B": {
    "description": "Kimi-Dev-72B es un modelo de código abierto de gran escala, optimizado mediante aprendizaje reforzado a gran escala, capaz de generar parches robustos y listos para producción. Este modelo alcanzó un nuevo récord del 60.4 % en SWE-bench Verified, estableciendo un nuevo estándar para modelos de código abierto en tareas automatizadas de ingeniería de software como la corrección de errores y la revisión de código."
  },
  "moonshotai/Kimi-K2-Instruct": {
    "description": "Kimi K2 es un modelo base con arquitectura MoE que posee capacidades avanzadas de codificación y agentes, con un total de 1 billón de parámetros y 32 mil millones de parámetros activados. En pruebas de referencia en categorías principales como razonamiento general, programación, matemáticas y agentes, el rendimiento del modelo K2 supera a otros modelos de código abierto populares."
  },
  "moonshotai/kimi-k2-instruct": {
    "description": "kimi-k2 es un modelo base con arquitectura MoE que cuenta con capacidades avanzadas de código y agentes, con un total de 1T parámetros y 32B parámetros activados. En pruebas de referencia en categorías principales como razonamiento de conocimiento general, programación, matemáticas y agentes, el modelo K2 supera el rendimiento de otros modelos de código abierto populares."
  },
  "nousresearch/hermes-2-pro-llama-3-8b": {
    "description": "Hermes 2 Pro Llama 3 8B es una versión mejorada de Nous Hermes 2, que incluye los conjuntos de datos más recientes desarrollados internamente."
  },
  "nvidia/Llama-3.1-Nemotron-70B-Instruct-HF": {
    "description": "Llama 3.1 Nemotron 70B es un modelo de lenguaje a gran escala personalizado por NVIDIA, diseñado para mejorar la utilidad de las respuestas generadas por LLM a las consultas de los usuarios. Este modelo ha destacado en pruebas de referencia como Arena Hard, AlpacaEval 2 LC y GPT-4-Turbo MT-Bench, ocupando el primer lugar en los tres benchmarks de alineación automática hasta el 1 de octubre de 2024. El modelo se entrena utilizando RLHF (especialmente REINFORCE), Llama-3.1-Nemotron-70B-Reward y HelpSteer2-Preference sobre la base del modelo Llama-3.1-70B-Instruct."
  },
  "nvidia/llama-3.1-nemotron-51b-instruct": {
    "description": "Modelo de lenguaje único, que ofrece una precisión y eficiencia inigualables."
  },
  "nvidia/llama-3.1-nemotron-70b-instruct": {
    "description": "Llama-3.1-Nemotron-70B-Instruct es un modelo de lenguaje grande personalizado por NVIDIA, diseñado para mejorar la utilidad de las respuestas generadas por LLM."
  },
  "o1": {
    "description": "Se centra en el razonamiento avanzado y la resolución de problemas complejos, incluidas tareas matemáticas y científicas. Es muy adecuado para aplicaciones que requieren una comprensión profunda del contexto y flujos de trabajo de agentes."
  },
  "o1-mini": {
    "description": "o1-mini es un modelo de inferencia rápido y rentable diseñado para aplicaciones de programación, matemáticas y ciencias. Este modelo tiene un contexto de 128K y una fecha de corte de conocimiento en octubre de 2023."
  },
  "o1-preview": {
<<<<<<< HEAD
    "description": "Enfocado en el razonamiento avanzado y la resolución de problemas complejos, incluidas tareas de matemáticas y ciencias. Ideal para aplicaciones que requieren una comprensión profunda del contexto y flujos de trabajo autónomos."
=======
    "description": "Enfocado en el razonamiento avanzado y en la resolución de problemas complejos, incluidas tareas de matemáticas y de ciencias. Es ideal para aplicaciones que requieren una comprensión profunda del contexto y flujos de trabajo autónomos."
>>>>>>> 8d479074
  },
  "o1-pro": {
    "description": "La serie o1 ha sido entrenada mediante aprendizaje reforzado para pensar antes de responder y ejecutar tareas de razonamiento complejas. El modelo o1-pro utiliza más recursos computacionales para un pensamiento más profundo, proporcionando respuestas de calidad superior de manera constante."
  },
  "o3": {
    "description": "o3 es un modelo versátil y potente, que destaca en múltiples campos. Establece un nuevo estándar para tareas de matemáticas, ciencia, programación y razonamiento visual. También es hábil en redacción técnica y seguimiento de instrucciones. Los usuarios pueden utilizarlo para analizar texto, código e imágenes, resolviendo problemas complejos de múltiples pasos."
  },
  "o3-deep-research": {
    "description": "o3-deep-research es nuestro modelo de investigación profunda más avanzado, diseñado específicamente para manejar tareas complejas de investigación en múltiples pasos. Puede buscar y sintetizar información de Internet, así como acceder y utilizar tus propios datos a través del conector MCP."
  },
  "o3-mini": {
    "description": "o3-mini es nuestro último modelo de inferencia de tamaño pequeño, que ofrece alta inteligencia con los mismos objetivos de costo y latencia que o1-mini."
  },
  "o3-pro": {
    "description": "El modelo o3-pro utiliza más capacidad computacional para pensar más profundamente y siempre ofrecer mejores respuestas, y solo está disponible para uso bajo la API de Responses."
  },
  "o4-mini": {
    "description": "o4-mini es nuestro último modelo de la serie o en formato pequeño. Está optimizado para una inferencia rápida y efectiva, mostrando una alta eficiencia y rendimiento en tareas de codificación y visuales."
  },
  "o4-mini-deep-research": {
    "description": "o4-mini-deep-research es nuestro modelo de investigación profunda más rápido y asequible, ideal para manejar tareas complejas de investigación en múltiples pasos. Puede buscar y sintetizar información de Internet, así como acceder y utilizar tus propios datos a través del conector MCP."
  },
  "open-codestral-mamba": {
    "description": "Codestral Mamba es un modelo de lenguaje Mamba 2 enfocado en la generación de código, que proporciona un fuerte apoyo para tareas avanzadas de codificación y razonamiento."
  },
  "open-mistral-7b": {
    "description": "Mistral 7B es un modelo compacto pero de alto rendimiento, especializado en el procesamiento por lotes y tareas simples, como clasificación y generación de texto, con buenas capacidades de razonamiento."
  },
  "open-mistral-nemo": {
    "description": "Mistral Nemo es un modelo de 12B desarrollado en colaboración con Nvidia, que ofrece un rendimiento de razonamiento y codificación excepcional, fácil de integrar y reemplazar."
  },
  "open-mixtral-8x22b": {
    "description": "Mixtral 8x22B es un modelo de expertos más grande, enfocado en tareas complejas, que ofrece una excelente capacidad de razonamiento y un mayor rendimiento."
  },
  "open-mixtral-8x7b": {
    "description": "Mixtral 8x7B es un modelo de expertos dispersos que utiliza múltiples parámetros para mejorar la velocidad de razonamiento, adecuado para el procesamiento de tareas de múltiples idiomas y generación de código."
  },
  "openai/gpt-4.1": {
    "description": "GPT-4.1 es nuestro modelo insignia para tareas complejas. Es especialmente adecuado para resolver problemas interdisciplinarios."
  },
  "openai/gpt-4.1-mini": {
    "description": "GPT-4.1 mini ofrece un equilibrio entre inteligencia, velocidad y costo, lo que lo convierte en un modelo atractivo para muchos casos de uso."
  },
  "openai/gpt-4.1-nano": {
    "description": "GPT-4.1 nano es el modelo GPT-4.1 más rápido y rentable."
  },
  "openai/gpt-4o": {
    "description": "ChatGPT-4o es un modelo dinámico que se actualiza en tiempo real para mantener la versión más actual. Combina una poderosa comprensión y generación de lenguaje, adecuado para escenarios de aplicación a gran escala, incluyendo servicio al cliente, educación y soporte técnico."
  },
  "openai/gpt-4o-mini": {
    "description": "GPT-4o mini es el modelo más reciente de OpenAI, lanzado después de GPT-4 Omni, que admite entradas de texto e imagen y genera texto como salida. Como su modelo más avanzado de tamaño pequeño, es mucho más económico que otros modelos de vanguardia recientes y más de un 60% más barato que GPT-3.5 Turbo. Mantiene una inteligencia de vanguardia mientras ofrece una relación calidad-precio notable. GPT-4o mini obtuvo un puntaje del 82% en la prueba MMLU y actualmente se clasifica por encima de GPT-4 en preferencias de chat."
  },
  "openai/gpt-oss-120b": {
    "description": "OpenAI GPT-OSS 120B es un modelo de lenguaje de vanguardia con 120 mil millones de parámetros, que incorpora funciones de búsqueda en navegador y ejecución de código, además de capacidades de razonamiento."
  },
  "openai/gpt-oss-20b": {
    "description": "OpenAI GPT-OSS 20B es un modelo de lenguaje de vanguardia con 20 mil millones de parámetros, que incorpora funciones de búsqueda en navegador y ejecución de código, además de capacidades de razonamiento."
  },
  "openai/o1": {
    "description": "o1 es el nuevo modelo de razonamiento de OpenAI, que admite entradas de texto e imagen y produce texto, adecuado para tareas complejas que requieren un conocimiento general amplio. Este modelo cuenta con un contexto de 200K y una fecha de corte de conocimiento en octubre de 2023."
  },
  "openai/o1-mini": {
    "description": "o1-mini es un modelo de inferencia rápido y rentable diseñado para aplicaciones de programación, matemáticas y ciencias. Este modelo tiene un contexto de 128K y una fecha de corte de conocimiento en octubre de 2023."
  },
  "openai/o1-preview": {
    "description": "o1 es el nuevo modelo de inferencia de OpenAI, adecuado para tareas complejas que requieren un amplio conocimiento general. Este modelo tiene un contexto de 128K y una fecha de corte de conocimiento en octubre de 2023."
  },
  "openai/o3": {
    "description": "o3 es un modelo versátil y potente que destaca en múltiples campos. Establece un nuevo estándar para tareas de matemáticas, ciencias, programación y razonamiento visual. También es hábil en redacción técnica y seguimiento de instrucciones. Los usuarios pueden utilizarlo para analizar texto, código e imágenes, resolviendo problemas complejos de múltiples pasos."
  },
  "openai/o3-mini": {
    "description": "o3-mini ofrece alta inteligencia con los mismos objetivos de costo y latencia que o1-mini."
  },
  "openai/o3-mini-high": {
    "description": "o3-mini de alto nivel de razonamiento proporciona alta inteligencia con los mismos objetivos de costo y latencia que o1-mini."
  },
  "openai/o4-mini": {
    "description": "o4-mini está optimizado para una inferencia rápida y efectiva, mostrando una alta eficiencia y rendimiento en tareas de codificación y visuales."
  },
  "openai/o4-mini-high": {
    "description": "Versión de alto nivel de inferencia de o4-mini, optimizada para una inferencia rápida y efectiva, mostrando una alta eficiencia y rendimiento en tareas de codificación y visuales."
  },
  "openrouter/auto": {
    "description": "Según la longitud del contexto, el tema y la complejidad, tu solicitud se enviará a Llama 3 70B Instruct, Claude 3.5 Sonnet (autoajuste) o GPT-4o."
  },
  "phi3": {
    "description": "Phi-3 es un modelo abierto ligero lanzado por Microsoft, adecuado para una integración eficiente y razonamiento de conocimiento a gran escala."
  },
  "phi3:14b": {
    "description": "Phi-3 es un modelo abierto ligero lanzado por Microsoft, adecuado para una integración eficiente y razonamiento de conocimiento a gran escala."
  },
  "pixtral-12b-2409": {
    "description": "El modelo Pixtral muestra una fuerte capacidad en tareas como comprensión de gráficos e imágenes, preguntas y respuestas de documentos, razonamiento multimodal y seguimiento de instrucciones, capaz de ingerir imágenes en resolución y proporción natural, y manejar una cantidad arbitraria de imágenes en una ventana de contexto larga de hasta 128K tokens."
  },
  "pixtral-large-latest": {
    "description": "Pixtral Large es un modelo multimodal de código abierto con 124 mil millones de parámetros, construido sobre Mistral Large 2. Este es nuestro segundo modelo en la familia multimodal, que muestra un nivel de comprensión de imágenes de vanguardia."
  },
  "pro-128k": {
    "description": "Spark Pro 128K está equipado con una capacidad de procesamiento de contexto extragrande, capaz de manejar hasta 128K de información contextual, especialmente adecuado para el análisis completo y el manejo de relaciones lógicas a largo plazo en contenido extenso, proporcionando una lógica fluida y coherente y un soporte diverso de citas en comunicaciones de texto complejas."
  },
  "qvq-72b-preview": {
    "description": "El modelo QVQ es un modelo de investigación experimental desarrollado por el equipo de Qwen, enfocado en mejorar la capacidad de razonamiento visual, especialmente en el ámbito del razonamiento matemático."
  },
  "qvq-max": {
    "description": "Modelo de razonamiento visual QVQ de Tongyi Qianwen, que soporta entrada visual y salida de cadena de pensamiento, mostrando capacidades superiores en matemáticas, programación, análisis visual, creación y tareas generales."
  },
  "qvq-plus": {
    "description": "Modelo de razonamiento visual. Soporta entrada visual y salida en cadena de pensamiento. Versión plus lanzada tras el modelo qvq-max, con mayor velocidad de razonamiento y un equilibrio mejorado entre eficacia y coste en comparación con qvq-max."
  },
  "qwen-coder-plus": {
    "description": "Modelo de código Tongyi Qianwen."
  },
  "qwen-coder-turbo": {
    "description": "Modelo de código Tongyi Qianwen."
  },
  "qwen-coder-turbo-latest": {
    "description": "El modelo de código Tongyi Qwen."
  },
  "qwen-flash": {
<<<<<<< HEAD
    "description": "La serie Tongyi Qianwen ofrece la mayor velocidad y un coste extremadamente bajo, adecuada para tareas sencillas."
  },
  "qwen-image": {
    "description": "Qwen-Image es un modelo de generación de imágenes de propósito general que admite múltiples estilos artísticos y destaca en el renderizado de textos complejos, en particular en chino e inglés. El modelo admite disposiciones multilínea, generación de texto a nivel de párrafo y representación de detalles muy finos, lo que permite crear diseños complejos que combinan imagen y texto."
  },
  "qwen-image-edit": {
    "description": "El equipo de Qwen ha lanzado un modelo profesional de edición de imágenes que admite edición semántica y de apariencia, capaz de editar con precisión textos en chino e inglés y de realizar transformaciones de estilo, rotaciones de objetos y otras ediciones de imagen de alta calidad."
=======
    "description": "La serie Tongyi Qianwen ofrece modelos de la mayor rapidez y de coste extremadamente bajo, adecuados para tareas sencillas."
  },
  "qwen-image": {
    "description": "Qwen-Image es un modelo de generación de imágenes de uso general que admite diversos estilos artísticos y destaca por su capacidad para renderizar textos complejos, especialmente textos en chino e inglés. El modelo soporta maquetación en varias líneas, generación de texto a nivel de párrafo y representación de detalles finos, lo que permite crear diseños complejos que combinan texto e imagen."
  },
  "qwen-image-edit": {
    "description": "Modelo profesional de edición de imágenes lanzado por el equipo Qwen. Admite edición semántica y de apariencia, puede editar con precisión texto en chino e inglés y realizar ediciones de alta calidad, como transferencia de estilo y rotación de objetos."
>>>>>>> 8d479074
  },
  "qwen-long": {
    "description": "Qwen es un modelo de lenguaje a gran escala que admite contextos de texto largos y funciones de conversación basadas en documentos largos y múltiples."
  },
  "qwen-math-plus": {
    "description": "Modelo matemático Tongyi Qianwen especializado en resolución de problemas matemáticos."
  },
  "qwen-math-plus-latest": {
    "description": "El modelo de matemáticas Tongyi Qwen está diseñado específicamente para resolver problemas matemáticos."
  },
  "qwen-math-turbo": {
    "description": "Modelo matemático Tongyi Qianwen especializado en resolución de problemas matemáticos."
  },
  "qwen-math-turbo-latest": {
    "description": "El modelo de matemáticas Tongyi Qwen está diseñado específicamente para resolver problemas matemáticos."
  },
  "qwen-max": {
    "description": "El modelo de lenguaje a gran escala Qwen Max, de billones de parámetros, admite entradas en diferentes idiomas como chino e inglés, y actualmente es el modelo API detrás de la versión del producto Qwen 2.5."
  },
  "qwen-omni-turbo": {
    "description": "La serie Qwen-Omni soporta entrada de múltiples modalidades, incluyendo video, audio, imágenes y texto, y produce salida en audio y texto."
  },
  "qwen-plus": {
    "description": "La versión mejorada del modelo de lenguaje a gran escala Qwen admite entradas en diferentes idiomas como chino e inglés."
  },
  "qwen-turbo": {
<<<<<<< HEAD
    "description": "通义千问 Turbo dejará de recibir actualizaciones. Se recomienda reemplazarlo por 通义千问 Flash. 通义千问 es un modelo de lenguaje a gran escala que admite entradas en chino, inglés y otros idiomas."
=======
    "description": "通义千问 Turbo dejará de recibir actualizaciones; se recomienda sustituirlo por 通义千问 Flash. 通义千问 es un modelo de lenguaje a gran escala que admite entradas en chino, inglés y otros idiomas."
>>>>>>> 8d479074
  },
  "qwen-vl-chat-v1": {
    "description": "Qwen VL admite formas de interacción flexibles, incluyendo múltiples imágenes, preguntas y respuestas en múltiples rondas, y capacidades creativas."
  },
  "qwen-vl-max": {
    "description": "Modelo visual-lingüístico a gran escala Tongyi Qianwen de máxima capacidad. En comparación con la versión mejorada, incrementa aún más la capacidad de razonamiento visual y el seguimiento de instrucciones, ofreciendo un nivel superior de percepción y cognición visual."
  },
  "qwen-vl-max-latest": {
    "description": "Modelo de lenguaje visual a ultra gran escala Tongyi Qianwen. En comparación con la versión mejorada, mejora aún más la capacidad de razonamiento visual y de seguimiento de instrucciones, ofreciendo un nivel más alto de percepción y cognición visual."
  },
  "qwen-vl-ocr": {
    "description": "Tongyi Qianwen OCR es un modelo especializado en extracción de texto, enfocado en documentos, tablas, exámenes y escritura manuscrita. Puede reconocer múltiples idiomas, incluyendo chino, inglés, francés, japonés, coreano, alemán, ruso, italiano, vietnamita y árabe."
  },
  "qwen-vl-plus": {
    "description": "Versión mejorada del modelo visual-lingüístico a gran escala Tongyi Qianwen. Mejora considerablemente la capacidad de reconocimiento de detalles y texto, soportando imágenes con resolución superior a un millón de píxeles y proporciones de aspecto arbitrarias."
  },
  "qwen-vl-plus-latest": {
    "description": "Versión mejorada del modelo de lenguaje visual a gran escala Tongyi Qianwen. Mejora significativamente la capacidad de reconocimiento de detalles y de texto, soportando imágenes con resolución de más de un millón de píxeles y proporciones de ancho y alto arbitrarias."
  },
  "qwen-vl-v1": {
    "description": "Iniciado con el modelo de lenguaje Qwen-7B, se añade un modelo de imagen, un modelo preentrenado con una resolución de entrada de imagen de 448."
  },
  "qwen/qwen-2-7b-instruct": {
    "description": "Qwen2 es una nueva serie de modelos de lenguaje grande Qwen. Qwen2 7B es un modelo basado en transformador que destaca en comprensión del lenguaje, capacidades multilingües, programación, matemáticas y razonamiento."
  },
  "qwen/qwen-2-7b-instruct:free": {
    "description": "Qwen2 es una nueva serie de modelos de lenguaje de gran tamaño, con una mayor capacidad de comprensión y generación."
  },
  "qwen/qwen-2-vl-72b-instruct": {
    "description": "Qwen2-VL es la última iteración del modelo Qwen-VL, alcanzando un rendimiento de vanguardia en pruebas de comprensión visual, incluyendo MathVista, DocVQA, RealWorldQA y MTVQA. Qwen2-VL puede entender videos de más de 20 minutos, permitiendo preguntas y respuestas, diálogos y creación de contenido de alta calidad basados en video. También posee capacidades complejas de razonamiento y toma de decisiones, pudiendo integrarse con dispositivos móviles, robots, etc., para realizar operaciones automáticas basadas en el entorno visual y las instrucciones de texto. Además del inglés y el chino, Qwen2-VL ahora también admite la comprensión de texto en diferentes idiomas dentro de imágenes, incluyendo la mayoría de los idiomas europeos, japonés, coreano, árabe y vietnamita."
  },
  "qwen/qwen-2.5-72b-instruct": {
    "description": "Qwen2.5-72B-Instruct es una de las últimas series de modelos de lenguaje grande lanzadas por Alibaba Cloud. Este modelo de 72B presenta capacidades significativamente mejoradas en áreas como codificación y matemáticas. También ofrece soporte multilingüe, abarcando más de 29 idiomas, incluidos chino e inglés. El modelo ha mejorado notablemente en el seguimiento de instrucciones, la comprensión de datos estructurados y la generación de salidas estructuradas (especialmente JSON)."
  },
  "qwen/qwen2.5-32b-instruct": {
    "description": "Qwen2.5-32B-Instruct es una de las últimas series de modelos de lenguaje grande lanzadas por Alibaba Cloud. Este modelo de 32B presenta capacidades significativamente mejoradas en áreas como codificación y matemáticas. También ofrece soporte multilingüe, abarcando más de 29 idiomas, incluidos chino e inglés. El modelo ha mejorado notablemente en el seguimiento de instrucciones, la comprensión de datos estructurados y la generación de salidas estructuradas (especialmente JSON)."
  },
  "qwen/qwen2.5-7b-instruct": {
    "description": "LLM orientado a chino e inglés, enfocado en áreas como lenguaje, programación, matemáticas y razonamiento."
  },
  "qwen/qwen2.5-coder-32b-instruct": {
    "description": "LLM avanzado, que soporta generación de código, razonamiento y corrección, abarcando lenguajes de programación populares."
  },
  "qwen/qwen2.5-coder-7b-instruct": {
    "description": "Poderoso modelo de código de tamaño mediano, que soporta longitudes de contexto de 32K, experto en programación multilingüe."
  },
  "qwen/qwen3-14b": {
    "description": "Qwen3-14B es un modelo de lenguaje causal denso de 14.8 mil millones de parámetros en la serie Qwen3, diseñado para razonamiento complejo y diálogos eficientes. Soporta un cambio sin problemas entre un modo de 'pensamiento' para tareas de matemáticas, programación y razonamiento lógico, y un modo 'no reflexivo' para diálogos generales. Este modelo ha sido ajustado para seguir instrucciones, utilizar herramientas de agentes, escribir creativamente y realizar tareas multilingües en más de 100 idiomas y dialectos. Maneja de forma nativa un contexto de 32K tokens y se puede expandir a 131K tokens utilizando extensiones basadas en YaRN."
  },
  "qwen/qwen3-14b:free": {
    "description": "Qwen3-14B es un modelo de lenguaje causal denso de 14.8 mil millones de parámetros en la serie Qwen3, diseñado para razonamiento complejo y diálogos eficientes. Soporta un cambio sin problemas entre un modo de 'pensamiento' para tareas de matemáticas, programación y razonamiento lógico, y un modo 'no reflexivo' para diálogos generales. Este modelo ha sido ajustado para seguir instrucciones, utilizar herramientas de agentes, escribir creativamente y realizar tareas multilingües en más de 100 idiomas y dialectos. Maneja de forma nativa un contexto de 32K tokens y se puede expandir a 131K tokens utilizando extensiones basadas en YaRN."
  },
  "qwen/qwen3-235b-a22b": {
    "description": "Qwen3-235B-A22B es un modelo de mezcla de expertos (MoE) de 235B parámetros desarrollado por Qwen, que activa 22B parámetros en cada pasada hacia adelante. Soporta un cambio sin problemas entre un modo de 'pensamiento' para razonamiento complejo, matemáticas y tareas de código, y un modo 'no reflexivo' para eficiencia en diálogos generales. Este modelo demuestra una fuerte capacidad de razonamiento, soporte multilingüe (más de 100 idiomas y dialectos), y habilidades avanzadas de seguimiento de instrucciones y llamadas a herramientas de agentes. Maneja de forma nativa una ventana de contexto de 32K tokens y se puede expandir a 131K tokens utilizando extensiones basadas en YaRN."
  },
  "qwen/qwen3-235b-a22b:free": {
    "description": "Qwen3-235B-A22B es un modelo de mezcla de expertos (MoE) de 235B parámetros desarrollado por Qwen, que activa 22B parámetros en cada pasada hacia adelante. Soporta un cambio sin problemas entre un modo de 'pensamiento' para razonamiento complejo, matemáticas y tareas de código, y un modo 'no reflexivo' para eficiencia en diálogos generales. Este modelo demuestra una fuerte capacidad de razonamiento, soporte multilingüe (más de 100 idiomas y dialectos), y habilidades avanzadas de seguimiento de instrucciones y llamadas a herramientas de agentes. Maneja de forma nativa una ventana de contexto de 32K tokens y se puede expandir a 131K tokens utilizando extensiones basadas en YaRN."
  },
  "qwen/qwen3-30b-a3b": {
    "description": "Qwen3 es la última generación de la serie de modelos de lenguaje Qwen, con una arquitectura de mezcla densa y de expertos (MoE), que destaca en razonamiento, soporte multilingüe y tareas avanzadas de agentes. Su capacidad única para cambiar sin problemas entre un modo de pensamiento para razonamiento complejo y un modo no reflexivo para diálogos eficientes garantiza un rendimiento versátil y de alta calidad.\n\nQwen3 supera significativamente a modelos anteriores como QwQ y Qwen2.5, ofreciendo capacidades excepcionales en matemáticas, codificación, razonamiento de sentido común, escritura creativa y diálogos interactivos. La variante Qwen3-30B-A3B contiene 30.5 mil millones de parámetros (3.3 mil millones de parámetros activados), 48 capas, 128 expertos (activando 8 por tarea) y admite un contexto de hasta 131K tokens (usando YaRN), estableciendo un nuevo estándar para modelos de código abierto."
  },
  "qwen/qwen3-30b-a3b:free": {
    "description": "Qwen3 es la última generación de la serie de modelos de lenguaje Qwen, con una arquitectura de mezcla densa y de expertos (MoE), que destaca en razonamiento, soporte multilingüe y tareas avanzadas de agentes. Su capacidad única para cambiar sin problemas entre un modo de pensamiento para razonamiento complejo y un modo no reflexivo para diálogos eficientes garantiza un rendimiento versátil y de alta calidad.\n\nQwen3 supera significativamente a modelos anteriores como QwQ y Qwen2.5, ofreciendo capacidades excepcionales en matemáticas, codificación, razonamiento de sentido común, escritura creativa y diálogos interactivos. La variante Qwen3-30B-A3B contiene 30.5 mil millones de parámetros (3.3 mil millones de parámetros activados), 48 capas, 128 expertos (activando 8 por tarea) y admite un contexto de hasta 131K tokens (usando YaRN), estableciendo un nuevo estándar para modelos de código abierto."
  },
  "qwen/qwen3-32b": {
    "description": "Qwen3-32B es un modelo de lenguaje causal denso de 32.8 mil millones de parámetros en la serie Qwen3, optimizado para razonamiento complejo y diálogos eficientes. Soporta un cambio sin problemas entre un modo de 'pensamiento' para tareas de matemáticas, codificación y razonamiento lógico, y un modo 'no reflexivo' para diálogos más rápidos y generales. Este modelo muestra un rendimiento robusto en seguir instrucciones, utilizar herramientas de agentes, escribir creativamente y realizar tareas multilingües en más de 100 idiomas y dialectos. Maneja de forma nativa un contexto de 32K tokens y se puede expandir a 131K tokens utilizando extensiones basadas en YaRN."
  },
  "qwen/qwen3-32b:free": {
    "description": "Qwen3-32B es un modelo de lenguaje causal denso de 32.8 mil millones de parámetros en la serie Qwen3, optimizado para razonamiento complejo y diálogos eficientes. Soporta un cambio sin problemas entre un modo de 'pensamiento' para tareas de matemáticas, codificación y razonamiento lógico, y un modo 'no reflexivo' para diálogos más rápidos y generales. Este modelo muestra un rendimiento robusto en seguir instrucciones, utilizar herramientas de agentes, escribir creativamente y realizar tareas multilingües en más de 100 idiomas y dialectos. Maneja de forma nativa un contexto de 32K tokens y se puede expandir a 131K tokens utilizando extensiones basadas en YaRN."
  },
  "qwen/qwen3-8b:free": {
    "description": "Qwen3-8B es un modelo de lenguaje causal denso de 8.2 mil millones de parámetros en la serie Qwen3, diseñado para tareas intensivas en razonamiento y diálogos eficientes. Soporta un cambio sin problemas entre un modo de 'pensamiento' para matemáticas, codificación y razonamiento lógico, y un modo 'no reflexivo' para diálogos generales. Este modelo ha sido ajustado para seguir instrucciones, integrar agentes, escribir creativamente y utilizar más de 100 idiomas y dialectos. Soporta de forma nativa una ventana de contexto de 32K tokens y se puede expandir a 131K tokens a través de YaRN."
  },
  "qwen2": {
    "description": "Qwen2 es el nuevo modelo de lenguaje a gran escala de Alibaba, que ofrece un rendimiento excepcional para satisfacer diversas necesidades de aplicación."
  },
  "qwen2-72b-instruct": {
    "description": "Qwen2 es la nueva serie de modelos de lenguaje de gran escala presentada por el equipo de Qwen. Se basa en la arquitectura Transformer y utiliza funciones de activación SwiGLU, sesgo de atención QKV (attention QKV bias), atención de consulta grupal (group query attention), una mezcla de atención de ventana deslizante y atención completa (mixture of sliding window attention and full attention). Además, el equipo de Qwen ha mejorado el tokenizador para adaptarse a múltiples lenguajes naturales y códigos."
  },
  "qwen2-7b-instruct": {
    "description": "Qwen2 es una nueva serie de modelos de lenguaje de gran escala desarrollada por el equipo de Qwen. Se basa en la arquitectura Transformer y utiliza funciones de activación SwiGLU, sesgo de atención QKV (attention QKV bias), atención de consulta grupal (group query attention), una mezcla de atención de ventana deslizante y atención completa (mixture of sliding window attention and full attention). Además, el equipo de Qwen ha mejorado el tokenizador para adaptarse a múltiples lenguajes naturales y códigos."
  },
  "qwen2.5": {
    "description": "Qwen2.5 es la nueva generación de modelos de lenguaje a gran escala de Alibaba, que ofrece un rendimiento excepcional para satisfacer diversas necesidades de aplicación."
  },
  "qwen2.5-14b-instruct": {
    "description": "El modelo de 14B de Tongyi Qwen 2.5, de código abierto."
  },
  "qwen2.5-14b-instruct-1m": {
    "description": "El modelo de 72B de Qwen2.5 es de código abierto."
  },
  "qwen2.5-32b-instruct": {
    "description": "El modelo de 32B de Tongyi Qwen 2.5, de código abierto."
  },
  "qwen2.5-72b-instruct": {
    "description": "El modelo de 72B de Tongyi Qwen 2.5, de código abierto."
  },
  "qwen2.5-7b-instruct": {
    "description": "El modelo de 7B de Tongyi Qwen 2.5, de código abierto."
  },
  "qwen2.5-coder-1.5b-instruct": {
    "description": "La versión de código abierto del modelo Qwen para codificación."
  },
  "qwen2.5-coder-14b-instruct": {
    "description": "Versión de código de código abierto del modelo Tongyi Qianwen."
  },
  "qwen2.5-coder-32b-instruct": {
    "description": "Versión de código abierto del modelo de código Qwen de Tongyi."
  },
  "qwen2.5-coder-7b-instruct": {
    "description": "La versión de código abierto del modelo de código Tongyi Qwen."
  },
  "qwen2.5-coder-instruct": {
    "description": "Qwen2.5-Coder es el modelo de lenguaje de gran tamaño más reciente de la serie Qwen especializado en código (anteriormente conocido como CodeQwen)."
  },
  "qwen2.5-instruct": {
    "description": "Qwen2.5 es la última serie de modelos de lenguaje extenso Qwen. Para Qwen2.5, hemos lanzado varios modelos de lenguaje base y modelos de lenguaje ajustados por instrucciones, con parámetros que van desde 500 millones hasta 7.2 mil millones."
  },
  "qwen2.5-math-1.5b-instruct": {
    "description": "El modelo Qwen-Math tiene habilidades poderosas para resolver problemas matemáticos."
  },
  "qwen2.5-math-72b-instruct": {
    "description": "El modelo Qwen-Math tiene una poderosa capacidad para resolver problemas matemáticos."
  },
  "qwen2.5-math-7b-instruct": {
    "description": "El modelo Qwen-Math tiene una poderosa capacidad para resolver problemas matemáticos."
  },
  "qwen2.5-omni-7b": {
    "description": "La serie de modelos Qwen-Omni admite la entrada de datos de múltiples modalidades, incluyendo video, audio, imágenes y texto, y produce audio y texto como salida."
  },
  "qwen2.5-vl-32b-instruct": {
    "description": "La serie de modelos Qwen2.5-VL ha mejorado el nivel de inteligencia, utilidad y aplicabilidad del modelo, optimizando su rendimiento en escenarios como conversaciones naturales, creación de contenido, servicios de conocimiento especializado y desarrollo de código. La versión 32B utiliza técnicas de aprendizaje por refuerzo para optimizar el modelo, ofreciendo en comparación con otros modelos de la serie Qwen2.5 VL, un estilo de salida más acorde con las preferencias humanas, capacidad de razonamiento para problemas matemáticos complejos, así como comprensión y razonamiento detallado de imágenes."
  },
  "qwen2.5-vl-72b-instruct": {
    "description": "Mejora general en seguimiento de instrucciones, matemáticas, resolución de problemas y código, con capacidades de reconocimiento de objetos mejoradas, soporta formatos diversos para localizar elementos visuales con precisión, y puede entender archivos de video largos (hasta 10 minutos) y localizar eventos en segundos, comprendiendo la secuencia y velocidad del tiempo, soportando el control de agentes en OS o móviles, con fuerte capacidad de extracción de información clave y salida en formato Json. Esta versión es la de 72B, la más potente de la serie."
  },
  "qwen2.5-vl-7b-instruct": {
    "description": "Mejora general en seguimiento de instrucciones, matemáticas, resolución de problemas y código, con capacidades de reconocimiento de objetos mejoradas, soporta formatos diversos para localizar elementos visuales con precisión, y puede entender archivos de video largos (hasta 10 minutos) y localizar eventos en segundos, comprendiendo la secuencia y velocidad del tiempo, soportando el control de agentes en OS o móviles, con fuerte capacidad de extracción de información clave y salida en formato Json. Esta versión es la de 72B, la más potente de la serie."
  },
  "qwen2.5-vl-instruct": {
    "description": "Qwen2.5-VL es la última versión del modelo de lenguaje visual de la familia de modelos Qwen."
  },
  "qwen2.5:0.5b": {
    "description": "Qwen2.5 es la nueva generación de modelos de lenguaje a gran escala de Alibaba, que ofrece un rendimiento excepcional para satisfacer diversas necesidades de aplicación."
  },
  "qwen2.5:1.5b": {
    "description": "Qwen2.5 es la nueva generación de modelos de lenguaje a gran escala de Alibaba, que ofrece un rendimiento excepcional para satisfacer diversas necesidades de aplicación."
  },
  "qwen2.5:72b": {
    "description": "Qwen2.5 es la nueva generación de modelos de lenguaje a gran escala de Alibaba, que ofrece un rendimiento excepcional para satisfacer diversas necesidades de aplicación."
  },
  "qwen2:0.5b": {
    "description": "Qwen2 es el nuevo modelo de lenguaje a gran escala de Alibaba, que ofrece un rendimiento excepcional para satisfacer diversas necesidades de aplicación."
  },
  "qwen2:1.5b": {
    "description": "Qwen2 es el nuevo modelo de lenguaje a gran escala de Alibaba, que ofrece un rendimiento excepcional para satisfacer diversas necesidades de aplicación."
  },
  "qwen2:72b": {
    "description": "Qwen2 es el nuevo modelo de lenguaje a gran escala de Alibaba, que ofrece un rendimiento excepcional para satisfacer diversas necesidades de aplicación."
  },
  "qwen3": {
    "description": "Qwen3 es la nueva generación de modelo de lenguaje a gran escala de Alibaba, que ofrece un rendimiento excepcional para satisfacer diversas necesidades de aplicación."
  },
  "qwen3-0.6b": {
    "description": "Qwen3 es un modelo de nueva generación con capacidades significativamente mejoradas, alcanzando niveles líderes en la industria en razonamiento, generalidad, agentes y multilingüismo, y soporta el cambio de modo de pensamiento."
  },
  "qwen3-1.7b": {
    "description": "Qwen3 es un modelo de nueva generación con capacidades significativamente mejoradas, alcanzando niveles líderes en la industria en razonamiento, generalidad, agentes y multilingüismo, y soporta el cambio de modo de pensamiento."
  },
  "qwen3-14b": {
    "description": "Qwen3 es un modelo de nueva generación con capacidades significativamente mejoradas, alcanzando niveles líderes en la industria en razonamiento, generalidad, agentes y multilingüismo, y soporta el cambio de modo de pensamiento."
  },
  "qwen3-235b-a22b": {
    "description": "Qwen3 es un modelo de nueva generación con capacidades significativamente mejoradas, alcanzando niveles líderes en la industria en razonamiento, generalidad, agentes y multilingüismo, y soporta el cambio de modo de pensamiento."
  },
  "qwen3-235b-a22b-instruct-2507": {
    "description": "Modelo de código abierto basado en Qwen3 en modo no reflexivo, con mejoras leves en capacidad creativa subjetiva y seguridad del modelo respecto a la versión anterior (Tongyi Qianwen 3-235B-A22B)."
  },
  "qwen3-235b-a22b-thinking-2507": {
    "description": "Modelo de código abierto basado en Qwen3 en modo reflexivo, con mejoras significativas en capacidad lógica, general, enriquecimiento de conocimiento y creatividad respecto a la versión anterior (Tongyi Qianwen 3-235B-A22B), adecuado para escenarios de razonamiento complejo y avanzado."
  },
  "qwen3-30b-a3b": {
    "description": "Qwen3 es un modelo de nueva generación con capacidades significativamente mejoradas, alcanzando niveles líderes en la industria en razonamiento, generalidad, agentes y multilingüismo, y soporta el cambio de modo de pensamiento."
  },
  "qwen3-30b-a3b-instruct-2507": {
    "description": "En comparación con la versión anterior (Qwen3-30B-A3B), se ha mejorado considerablemente la capacidad general en chino, inglés y otros idiomas. Se ha optimizado especialmente para tareas subjetivas y abiertas, alineándose mucho mejor con las preferencias del usuario y proporcionando respuestas más útiles."
  },
  "qwen3-30b-a3b-thinking-2507": {
    "description": "Basado en el modelo de código abierto en modo reflexivo de Qwen3, esta versión mejora significativamente la capacidad lógica, la capacidad general, el conocimiento y la creatividad en comparación con la versión anterior (Tongyi Qianwen 3-30B-A3B). Es adecuado para escenarios complejos que requieren un razonamiento avanzado."
  },
  "qwen3-32b": {
    "description": "Qwen3 es un modelo de nueva generación con capacidades significativamente mejoradas, alcanzando niveles líderes en la industria en razonamiento, generalidad, agentes y multilingüismo, y soporta el cambio de modo de pensamiento."
  },
  "qwen3-4b": {
    "description": "Qwen3 es un modelo de nueva generación con capacidades significativamente mejoradas, alcanzando niveles líderes en la industria en razonamiento, generalidad, agentes y multilingüismo, y soporta el cambio de modo de pensamiento."
  },
  "qwen3-8b": {
    "description": "Qwen3 es un modelo de nueva generación con capacidades significativamente mejoradas, alcanzando niveles líderes en la industria en razonamiento, generalidad, agentes y multilingüismo, y soporta el cambio de modo de pensamiento."
  },
  "qwen3-coder-480b-a35b-instruct": {
    "description": "Versión de código abierto del modelo de código Tongyi Qianwen. El más reciente qwen3-coder-480b-a35b-instruct está basado en Qwen3, con fuertes capacidades de agente de codificación, experto en llamadas a herramientas e interacción con entornos, capaz de programación autónoma y con habilidades sobresalientes de código y capacidades generales."
  },
  "qwen3-coder-flash": {
    "description": "Modelo de código Tongyi Qianwen. La última serie de modelos Qwen3-Coder está basada en Qwen3 para generación de código, con una potente capacidad de agente de codificación, experta en llamadas a herramientas e interacción con el entorno, capaz de programación autónoma, combinando una excelente habilidad en código con capacidades generales."
  },
  "qwen3-coder-plus": {
    "description": "Modelo de código Tongyi Qianwen. La última serie de modelos Qwen3-Coder está basada en Qwen3 para generación de código, con una potente capacidad de agente de codificación, experta en llamadas a herramientas e interacción con el entorno, capaz de programación autónoma, combinando una excelente habilidad en código con capacidades generales."
  },
  "qwq": {
    "description": "QwQ es un modelo de investigación experimental que se centra en mejorar la capacidad de razonamiento de la IA."
  },
  "qwq-32b": {
    "description": "El modelo de inferencia QwQ, entrenado con el modelo Qwen2.5-32B, ha mejorado significativamente su capacidad de inferencia a través del aprendizaje por refuerzo. Los indicadores clave del modelo, como el código matemático y otros indicadores centrales (AIME 24/25, LiveCodeBench), así como algunos indicadores generales (IFEval, LiveBench, etc.), han alcanzado el nivel del modelo DeepSeek-R1 en su versión completa, superando notablemente a DeepSeek-R1-Distill-Qwen-32B, que también se basa en Qwen2.5-32B."
  },
  "qwq-32b-preview": {
    "description": "El modelo QwQ es un modelo de investigación experimental desarrollado por el equipo de Qwen, enfocado en mejorar la capacidad de razonamiento de la IA."
  },
  "qwq-plus": {
    "description": "Modelo de razonamiento QwQ basado en el modelo Qwen2.5, que mejora significativamente la capacidad de razonamiento mediante aprendizaje reforzado. Los indicadores clave en matemáticas y código (AIME 24/25, LiveCodeBench) y algunos indicadores generales (IFEval, LiveBench, etc.) alcanzan el nivel completo de DeepSeek-R1."
  },
  "qwq_32b": {
    "description": "Modelo de inferencia de tamaño mediano de la serie Qwen. En comparación con los modelos tradicionales de ajuste por instrucciones, QwQ, que posee capacidades de pensamiento y razonamiento, puede mejorar significativamente el rendimiento en tareas de resolución de problemas, especialmente en tareas difíciles."
  },
  "r1-1776": {
    "description": "R1-1776 es una versión del modelo DeepSeek R1, que ha sido entrenada posteriormente para proporcionar información factual sin censura y sin sesgos."
  },
  "solar-mini": {
    "description": "Solar Mini es un LLM compacto que supera a GPT-3.5, con potentes capacidades multilingües, soportando inglés y coreano, ofreciendo soluciones eficientes y compactas."
  },
  "solar-mini-ja": {
    "description": "Solar Mini (Ja) amplía las capacidades de Solar Mini, enfocándose en japonés, mientras mantiene un rendimiento eficiente y excelente en el uso de inglés y coreano."
  },
  "solar-pro": {
    "description": "Solar Pro es un LLM de alta inteligencia lanzado por Upstage, enfocado en la capacidad de seguimiento de instrucciones en un solo GPU, con una puntuación IFEval superior a 80. Actualmente soporta inglés, y se planea lanzar la versión oficial en noviembre de 2024, ampliando el soporte de idiomas y la longitud del contexto."
  },
  "sonar": {
    "description": "Producto de búsqueda ligero basado en contexto de búsqueda, más rápido y económico que Sonar Pro."
  },
  "sonar-deep-research": {
    "description": "Deep Research realiza una investigación exhaustiva a nivel de expertos y la compila en informes accesibles y prácticos."
  },
  "sonar-pro": {
    "description": "Producto de búsqueda avanzada que soporta contexto de búsqueda, consultas avanzadas y seguimiento."
  },
  "sonar-reasoning": {
    "description": "Nuevo producto API respaldado por el modelo de razonamiento de DeepSeek."
  },
  "sonar-reasoning-pro": {
    "description": "Un nuevo producto API respaldado por el modelo de razonamiento DeepSeek."
  },
  "stable-diffusion-3-medium": {
    "description": "El último gran modelo de generación de imágenes a partir de texto lanzado por Stability AI. Esta versión mejora significativamente la calidad de imagen, comprensión textual y diversidad de estilos, heredando las ventajas de generaciones anteriores. Puede interpretar con mayor precisión indicaciones complejas en lenguaje natural y generar imágenes más precisas y variadas."
  },
  "stable-diffusion-3.5-large": {
    "description": "stable-diffusion-3.5-large es un modelo generativo multimodal de difusión transformadora (MMDiT) con 800 millones de parámetros, que ofrece calidad de imagen sobresaliente y alta correspondencia con las indicaciones. Soporta generación de imágenes de alta resolución de hasta 1 millón de píxeles y funciona eficientemente en hardware de consumo común."
  },
  "stable-diffusion-3.5-large-turbo": {
    "description": "stable-diffusion-3.5-large-turbo es un modelo basado en stable-diffusion-3.5-large que utiliza tecnología de destilación de difusión adversarial (ADD) para lograr mayor velocidad."
  },
  "stable-diffusion-v1.5": {
    "description": "stable-diffusion-v1.5 se inicializa con pesos del punto de control stable-diffusion-v1.2 y se ajusta finamente durante 595k pasos a resolución 512x512 sobre \"laion-aesthetics v2 5+\", reduciendo en un 10% la condicionamiento textual para mejorar el muestreo guiado sin clasificador."
  },
  "stable-diffusion-xl": {
    "description": "stable-diffusion-xl presenta mejoras significativas respecto a la versión v1.5 y ofrece resultados comparables al modelo SOTA de código abierto midjourney. Las mejoras incluyen un backbone unet tres veces mayor, un módulo de refinamiento para mejorar la calidad de las imágenes generadas y técnicas de entrenamiento más eficientes."
  },
  "stable-diffusion-xl-base-1.0": {
    "description": "Modelo generativo de imágenes a partir de texto desarrollado y liberado por Stability AI, con capacidades creativas líderes en la industria. Posee excelente comprensión de instrucciones y soporta definiciones de contenido mediante prompts inversos para generación precisa."
  },
  "step-1-128k": {
    "description": "Equilibrio entre rendimiento y costo, adecuado para escenarios generales."
  },
  "step-1-256k": {
    "description": "Capacidad de procesamiento de contexto de longitud ultra larga, especialmente adecuada para análisis de documentos largos."
  },
  "step-1-32k": {
    "description": "Soporta diálogos de longitud media, adecuado para diversas aplicaciones."
  },
  "step-1-8k": {
    "description": "Modelo pequeño, adecuado para tareas ligeras."
  },
  "step-1-flash": {
    "description": "Modelo de alta velocidad, adecuado para diálogos en tiempo real."
  },
  "step-1.5v-mini": {
    "description": "Este modelo tiene una potente capacidad de comprensión de video."
  },
  "step-1o-turbo-vision": {
    "description": "Este modelo tiene una poderosa capacidad de comprensión de imágenes, superando a 1o en matemáticas y programación. El modelo es más pequeño que 1o y tiene una velocidad de salida más rápida."
  },
  "step-1o-vision-32k": {
    "description": "Este modelo posee una poderosa capacidad de comprensión de imágenes. En comparación con la serie de modelos step-1v, ofrece un rendimiento visual superior."
  },
  "step-1v-32k": {
    "description": "Soporta entradas visuales, mejorando la experiencia de interacción multimodal."
  },
  "step-1v-8k": {
    "description": "Modelo visual pequeño, adecuado para tareas básicas de texto e imagen."
  },
  "step-1x-edit": {
    "description": "Modelo especializado en tareas de edición de imágenes, capaz de modificar y mejorar imágenes según descripciones textuales e imágenes de ejemplo proporcionadas por el usuario. Entiende la intención del usuario y genera resultados de edición de imagen que cumplen con los requisitos."
  },
  "step-1x-medium": {
    "description": "Modelo con fuerte capacidad de generación de imágenes, que soporta entrada mediante descripciones textuales. Posee soporte nativo para chino, comprendiendo y procesando mejor descripciones en este idioma, capturando con mayor precisión la semántica para convertirla en características visuales y lograr generación de imágenes más precisa. Puede generar imágenes de alta resolución y calidad, con cierta capacidad de transferencia de estilo."
  },
  "step-2-16k": {
    "description": "Soporta interacciones de contexto a gran escala, adecuado para escenarios de diálogo complejos."
  },
  "step-2-16k-exp": {
    "description": "Versión experimental del modelo step-2, que incluye las características más recientes y se actualiza continuamente. No se recomienda su uso en entornos de producción formales."
  },
  "step-2-mini": {
    "description": "Un modelo de gran velocidad basado en la nueva arquitectura de atención autogestionada MFA, que logra efectos similares a los de step1 a un costo muy bajo, manteniendo al mismo tiempo un mayor rendimiento y tiempos de respuesta más rápidos. Capaz de manejar tareas generales, con habilidades destacadas en programación."
  },
  "step-2x-large": {
    "description": "Nueva generación del modelo Step Star para generación de imágenes, enfocado en tareas de generación basadas en texto, capaz de crear imágenes de alta calidad según descripciones proporcionadas por el usuario. El nuevo modelo produce imágenes con texturas más realistas y mejor capacidad para generar texto en chino e inglés."
  },
  "step-3": {
<<<<<<< HEAD
    "description": "Este modelo posee potentes capacidades de percepción visual y razonamiento complejo. Puede llevar a cabo con precisión la comprensión de conocimientos complejos entre distintas disciplinas, el análisis cruzado de información matemática y visual, así como diversos análisis visuales en situaciones de la vida cotidiana."
=======
    "description": "Este modelo cuenta con una destacada capacidad de percepción visual y de razonamiento complejo. Es capaz de realizar con precisión la comprensión de conocimientos complejos entre distintos ámbitos, el análisis cruzado de información matemática y visual, así como una amplia variedad de problemas de análisis visual en la vida cotidiana."
>>>>>>> 8d479074
  },
  "step-r1-v-mini": {
    "description": "Este modelo es un gran modelo de inferencia con una poderosa capacidad de comprensión de imágenes, capaz de procesar información de imágenes y texto, generando contenido textual tras un profundo razonamiento. Este modelo destaca en el campo del razonamiento visual, además de poseer capacidades de razonamiento matemático, de código y textual de primer nivel. La longitud del contexto es de 100k."
  },
  "stepfun-ai/step3": {
<<<<<<< HEAD
    "description": "Step3 es un modelo de razonamiento multimodal de vanguardia lanzado por StepFun (阶跃星辰). Está construido sobre una arquitectura Mixture-of-Experts (MoE) con 321.000 millones de parámetros en total y 38.000 millones de parámetros de activación. El modelo adopta un diseño end-to-end destinado a minimizar el coste de decodificación, al tiempo que ofrece un rendimiento de primer nivel en razonamiento visión-lenguaje. Gracias al diseño sinérgico de la atención por descomposición de múltiples matrices (MFA) y el desacoplamiento atención-FFN (AFD), Step3 mantiene una eficiencia sobresaliente tanto en aceleradores de alta gama como de gama baja. Durante el preentrenamiento, Step3 procesó más de 20 billones (20T) de tokens de texto y 4 billones (4T) de tokens mixtos imagen-texto, cubriendo más de diez idiomas. El modelo alcanzó niveles líderes entre los modelos de código abierto en múltiples pruebas de referencia, incluidas matemáticas, código y multimodalidad."
=======
    "description": "Step3 es un modelo de inferencia multimodal de vanguardia publicado por 阶跃星辰 (StepFun), construido sobre una arquitectura Mixture-of-Experts (MoE) con 321B de parámetros totales y 38B de parámetros de activación. El modelo presenta un diseño de extremo a extremo orientado a minimizar el coste de decodificación, al tiempo que ofrece un rendimiento de primer nivel en razonamiento visual-lingüístico. Gracias al diseño sinérgico entre la atención por descomposición de múltiples matrices (MFA) y el desacoplamiento atención‑FFN (AFD), Step3 mantiene una eficiencia sobresaliente tanto en aceleradores de gama alta como de gama baja. En la fase de preentrenamiento, Step3 procesó más de 20T de tokens de texto y 4T de tokens mixtos imagen-texto, abarcando más de una decena de idiomas. El modelo ha alcanzado niveles líderes entre los modelos de código abierto en múltiples benchmarks, incluidos matemáticas, código y tareas multimodales."
>>>>>>> 8d479074
  },
  "taichu_llm": {
    "description": "El modelo de lenguaje Taichu de Zīdōng tiene una poderosa capacidad de comprensión del lenguaje, así como habilidades en creación de textos, preguntas y respuestas, programación de código, cálculos matemáticos, razonamiento lógico, análisis de sentimientos y resúmenes de texto. Combina de manera innovadora el preentrenamiento con grandes datos y un conocimiento rico de múltiples fuentes, perfeccionando continuamente la tecnología algorítmica y absorbiendo nuevos conocimientos en vocabulario, estructura, gramática y semántica de grandes volúmenes de datos textuales, logrando una evolución constante del modelo. Proporciona a los usuarios información y servicios más convenientes, así como una experiencia más inteligente."
  },
  "taichu_o1": {
    "description": "taichu_o1 es un nuevo modelo de inferencia de gran escala, que logra un razonamiento similar al humano a través de interacciones multimodales y aprendizaje por refuerzo, apoyando la deducción de decisiones complejas, mostrando rutas de pensamiento modeladas mientras mantiene una alta precisión en la salida, adecuado para análisis de estrategias y razonamiento profundo."
  },
  "taichu_vl": {
    "description": "Integra capacidades de comprensión de imágenes, transferencia de conocimiento y atribución lógica, destacándose en el campo de preguntas y respuestas basadas en texto e imagen."
  },
  "tencent/Hunyuan-A13B-Instruct": {
    "description": "Hunyuan-A13B-Instruct cuenta con 80 mil millones de parámetros, activando solo 13 mil millones para igualar modelos más grandes, soporta razonamiento híbrido de \"pensamiento rápido/pensamiento lento\"; comprensión estable de textos largos; validado por BFCL-v3 y τ-Bench, con capacidades avanzadas de agente; combina GQA y múltiples formatos de cuantificación para lograr inferencias eficientes."
  },
  "text-embedding-3-large": {
    "description": "El modelo de vectorización más potente, adecuado para tareas en inglés y no inglés."
  },
  "text-embedding-3-small": {
    "description": "Un modelo de Embedding de nueva generación, eficiente y económico, adecuado para la recuperación de conocimiento, aplicaciones RAG y más."
  },
  "thudm/glm-4-32b": {
    "description": "GLM-4-32B-0414 es un modelo de lenguaje de pesos abiertos de 32B bilingüe (chino-inglés), optimizado para generación de código, llamadas a funciones y tareas de estilo agente. Ha sido preentrenado en 15T de datos de alta calidad y re-razonamiento, y se ha perfeccionado aún más utilizando alineación de preferencias humanas, muestreo de rechazo y aprendizaje por refuerzo. Este modelo destaca en razonamiento complejo, generación de artefactos y tareas de salida estructurada, alcanzando un rendimiento comparable al de GPT-4o y DeepSeek-V3-0324 en múltiples pruebas de referencia."
  },
  "thudm/glm-4-32b:free": {
    "description": "GLM-4-32B-0414 es un modelo de lenguaje de pesos abiertos de 32B bilingüe (chino-inglés), optimizado para generación de código, llamadas a funciones y tareas de estilo agente. Ha sido preentrenado en 15T de datos de alta calidad y re-razonamiento, y se ha perfeccionado aún más utilizando alineación de preferencias humanas, muestreo de rechazo y aprendizaje por refuerzo. Este modelo destaca en razonamiento complejo, generación de artefactos y tareas de salida estructurada, alcanzando un rendimiento comparable al de GPT-4o y DeepSeek-V3-0324 en múltiples pruebas de referencia."
  },
  "thudm/glm-4-9b-chat": {
    "description": "Versión de código abierto de la última generación del modelo preentrenado GLM-4 lanzado por Zhizhu AI."
  },
  "thudm/glm-4-9b:free": {
    "description": "GLM-4-9B-0414 es un modelo de lenguaje de 9B parámetros en la serie GLM-4 desarrollado por THUDM. GLM-4-9B-0414 utiliza las mismas estrategias de aprendizaje por refuerzo y alineación que su modelo correspondiente de 32B, logrando un alto rendimiento en relación con su tamaño, lo que lo hace adecuado para implementaciones con recursos limitados que aún requieren una fuerte capacidad de comprensión y generación de lenguaje."
  },
  "thudm/glm-z1-32b": {
    "description": "GLM-Z1-32B-0414 es una variante de razonamiento mejorada de GLM-4-32B, construida para resolver problemas de matemáticas profundas, lógica y orientados al código. Aplica aprendizaje por refuerzo extendido (específico para tareas y basado en preferencias emparejadas generales) para mejorar el rendimiento en tareas complejas de múltiples pasos. En comparación con el modelo base GLM-4-32B, Z1 mejora significativamente las capacidades de razonamiento estructurado y en dominios formalizados.\n\nEste modelo admite la ejecución forzada de pasos de 'pensamiento' a través de ingeniería de indicaciones y proporciona una coherencia mejorada para salidas de formato largo. Está optimizado para flujos de trabajo de agentes y admite contextos largos (a través de YaRN), llamadas a herramientas JSON y configuraciones de muestreo de alta precisión para razonamiento estable. Es ideal para casos de uso que requieren razonamiento reflexivo, de múltiples pasos o deducción formal."
  },
  "thudm/glm-z1-32b:free": {
    "description": "GLM-Z1-32B-0414 es una variante de razonamiento mejorada de GLM-4-32B, construida para resolver problemas de matemáticas profundas, lógica y orientados al código. Aplica aprendizaje por refuerzo extendido (específico para tareas y basado en preferencias emparejadas generales) para mejorar el rendimiento en tareas complejas de múltiples pasos. En comparación con el modelo base GLM-4-32B, Z1 mejora significativamente las capacidades de razonamiento estructurado y en dominios formalizados.\n\nEste modelo admite la ejecución forzada de pasos de 'pensamiento' a través de ingeniería de indicaciones y proporciona una coherencia mejorada para salidas de formato largo. Está optimizado para flujos de trabajo de agentes y admite contextos largos (a través de YaRN), llamadas a herramientas JSON y configuraciones de muestreo de alta precisión para razonamiento estable. Es ideal para casos de uso que requieren razonamiento reflexivo, de múltiples pasos o deducción formal."
  },
  "thudm/glm-z1-9b:free": {
    "description": "GLM-Z1-9B-0414 es un modelo de lenguaje de 9B parámetros en la serie GLM-4 desarrollado por THUDM. Utiliza técnicas inicialmente aplicadas al modelo GLM-Z1 más grande, incluyendo aprendizaje por refuerzo extendido, alineación de clasificación por pares y entrenamiento para tareas intensivas en razonamiento como matemáticas, código y lógica. A pesar de su menor tamaño, muestra un rendimiento robusto en tareas de razonamiento general y supera a muchos modelos de código abierto en su nivel de pesos."
  },
  "thudm/glm-z1-rumination-32b": {
    "description": "THUDM: GLM Z1 Rumination 32B es un modelo de razonamiento profundo de 32B parámetros en la serie GLM-4-Z1, optimizado para tareas complejas y abiertas que requieren un pensamiento prolongado. Se basa en glm-4-32b-0414, añadiendo una fase adicional de aprendizaje por refuerzo y estrategias de alineación multietapa, introduciendo una capacidad de 'reflexión' diseñada para simular el procesamiento cognitivo extendido. Esto incluye razonamiento iterativo, análisis de múltiples saltos y flujos de trabajo mejorados por herramientas, como búsqueda, recuperación y síntesis consciente de citas.\n\nEste modelo destaca en escritura de investigación, análisis comparativo y preguntas complejas. Soporta llamadas a funciones para primitivos de búsqueda y navegación (`search`, `click`, `open`, `finish`), lo que permite su uso en tuberías de agentes. El comportamiento reflexivo está moldeado por un control cíclico de múltiples rondas con mecanismos de recompensa basados en reglas y decisiones retrasadas, y se basa en marcos de investigación profunda como el stack de alineación interno de OpenAI. Esta variante es adecuada para escenarios que requieren profundidad en lugar de velocidad."
  },
  "tngtech/deepseek-r1t-chimera:free": {
    "description": "DeepSeek-R1T-Chimera se crea combinando DeepSeek-R1 y DeepSeek-V3 (0324), fusionando la capacidad de razonamiento de R1 con las mejoras de eficiencia de tokens de V3. Se basa en la arquitectura DeepSeek-MoE Transformer y está optimizado para tareas generales de generación de texto.\n\nEste modelo combina los pesos preentrenados de los dos modelos fuente para equilibrar el rendimiento en razonamiento, eficiencia y tareas de seguimiento de instrucciones. Se publica bajo la licencia MIT, destinado a fines de investigación y comerciales."
  },
  "togethercomputer/StripedHyena-Nous-7B": {
    "description": "StripedHyena Nous (7B) proporciona una capacidad de cálculo mejorada a través de estrategias y arquitecturas de modelos eficientes."
  },
  "tts-1": {
    "description": "El modelo más reciente de texto a voz, optimizado para velocidad en escenarios en tiempo real."
  },
  "tts-1-hd": {
    "description": "El modelo más reciente de texto a voz, optimizado para calidad."
  },
  "upstage/SOLAR-10.7B-Instruct-v1.0": {
    "description": "Upstage SOLAR Instruct v1 (11B) es adecuado para tareas de instrucciones detalladas, ofreciendo una excelente capacidad de procesamiento de lenguaje."
  },
  "us.anthropic.claude-3-5-sonnet-20241022-v2:0": {
    "description": "Claude 3.5 Sonnet eleva el estándar de la industria, superando a modelos competidores y a Claude 3 Opus, destacándose en evaluaciones amplias, mientras mantiene la velocidad y costo de nuestros modelos de nivel medio."
  },
  "us.anthropic.claude-3-7-sonnet-20250219-v1:0": {
    "description": "Claude 3.7 sonnet es el modelo de próxima generación más rápido de Anthropic. En comparación con Claude 3 Haiku, Claude 3.7 Sonnet ha mejorado en todas las habilidades y ha superado al modelo más grande de la generación anterior, Claude 3 Opus, en muchas pruebas de referencia de inteligencia."
  },
  "v0-1.0-md": {
    "description": "El modelo v0-1.0-md es una versión antigua que ofrece servicios a través de la API v0"
  },
  "v0-1.5-lg": {
    "description": "El modelo v0-1.5-lg es adecuado para tareas avanzadas de pensamiento o razonamiento"
  },
  "v0-1.5-md": {
    "description": "El modelo v0-1.5-md es adecuado para tareas cotidianas y generación de interfaces de usuario (UI)"
  },
  "wan2.2-t2i-flash": {
    "description": "Versión ultra rápida Wanxiang 2.2, el modelo más reciente. Mejora integral en creatividad, estabilidad y realismo, con velocidad de generación rápida y alta relación calidad-precio."
  },
  "wan2.2-t2i-plus": {
    "description": "Versión profesional Wanxiang 2.2, el modelo más reciente. Mejora integral en creatividad, estabilidad y realismo, con generación de detalles ricos."
  },
  "wanx-v1": {
    "description": "Modelo base de generación de imágenes a partir de texto, correspondiente al modelo general 1.0 del sitio oficial Tongyi Wanxiang."
  },
  "wanx2.0-t2i-turbo": {
    "description": "Especializado en retratos con textura, velocidad media y bajo costo. Corresponde al modelo ultra rápido 2.0 del sitio oficial Tongyi Wanxiang."
  },
  "wanx2.1-t2i-plus": {
    "description": "Versión completamente mejorada. Genera imágenes con detalles más ricos, velocidad ligeramente más lenta. Corresponde al modelo profesional 2.1 del sitio oficial Tongyi Wanxiang."
  },
  "wanx2.1-t2i-turbo": {
    "description": "Versión completamente mejorada. Generación rápida, resultados completos y alta relación calidad-precio. Corresponde al modelo ultra rápido 2.1 del sitio oficial Tongyi Wanxiang."
  },
  "whisper-1": {
    "description": "Modelo universal de reconocimiento de voz que soporta reconocimiento de voz multilingüe, traducción de voz y detección de idioma."
  },
  "wizardlm2": {
    "description": "WizardLM 2 es un modelo de lenguaje proporcionado por Microsoft AI, que destaca en diálogos complejos, multilingües, razonamiento y asistentes inteligentes."
  },
  "wizardlm2:8x22b": {
    "description": "WizardLM 2 es un modelo de lenguaje proporcionado por Microsoft AI, que destaca en diálogos complejos, multilingües, razonamiento y asistentes inteligentes."
  },
  "x1": {
    "description": "El modelo Spark X1 se actualizará aún más, logrando resultados en tareas generales como razonamiento, generación de texto y comprensión del lenguaje que se comparan con OpenAI o1 y DeepSeek R1, además de liderar en tareas matemáticas en el país."
  },
  "yi-1.5-34b-chat": {
    "description": "Yi-1.5 es una versión mejorada de Yi. Utiliza un corpus de alta calidad de 500B tokens para continuar el preentrenamiento de Yi y se微调 en 3M muestras de ajuste fino diversificadas."
  },
  "yi-large": {
    "description": "Modelo de mil millones de parámetros completamente nuevo, que ofrece capacidades excepcionales de preguntas y respuestas y generación de texto."
  },
  "yi-large-fc": {
    "description": "Basado en el modelo yi-large, soporta y refuerza la capacidad de llamadas a herramientas, adecuado para diversos escenarios de negocio que requieren la construcción de agentes o flujos de trabajo."
  },
  "yi-large-preview": {
    "description": "Versión inicial, se recomienda usar yi-large (nueva versión)."
  },
  "yi-large-rag": {
    "description": "Servicio de alto nivel basado en el modelo yi-large, combinando técnicas de recuperación y generación para proporcionar respuestas precisas y servicios de búsqueda de información en tiempo real."
  },
  "yi-large-turbo": {
    "description": "Excelente relación calidad-precio y rendimiento excepcional. Ajuste de alta precisión basado en el rendimiento, velocidad de razonamiento y costo."
  },
  "yi-lightning": {
    "description": "Último modelo de alto rendimiento que garantiza una salida de alta calidad y mejora significativamente la velocidad de razonamiento."
  },
  "yi-lightning-lite": {
    "description": "Versión ligera, se recomienda usar yi-lightning."
  },
  "yi-medium": {
    "description": "Modelo de tamaño mediano, ajustado y equilibrado, con una buena relación calidad-precio. Optimización profunda de la capacidad de seguimiento de instrucciones."
  },
  "yi-medium-200k": {
    "description": "Ventana de contexto de 200K, que ofrece una profunda comprensión y generación de texto de largo formato."
  },
  "yi-spark": {
    "description": "Pequeño y ágil, modelo ligero y rápido. Ofrece capacidades mejoradas de cálculo matemático y escritura de código."
  },
  "yi-vision": {
    "description": "Modelo para tareas visuales complejas, que ofrece un alto rendimiento en comprensión y análisis de imágenes."
  },
  "yi-vision-v2": {
    "description": "Modelo para tareas visuales complejas, que ofrece capacidades de comprensión y análisis de alto rendimiento basadas en múltiples imágenes."
  },
  "zai-org/GLM-4.5": {
    "description": "GLM-4.5 es un modelo base diseñado para aplicaciones de agentes inteligentes, utilizando arquitectura Mixture-of-Experts (MoE). Está profundamente optimizado para llamadas a herramientas, navegación web, ingeniería de software y programación frontend, soportando integración fluida con agentes de código como Claude Code y Roo Code. GLM-4.5 emplea un modo de inferencia híbrido que se adapta a escenarios de razonamiento complejo y uso cotidiano."
  },
  "zai-org/GLM-4.5-Air": {
    "description": "GLM-4.5-Air es un modelo base diseñado para aplicaciones de agentes inteligentes, utilizando arquitectura Mixture-of-Experts (MoE). Está profundamente optimizado para llamadas a herramientas, navegación web, ingeniería de software y programación frontend, soportando integración fluida con agentes de código como Claude Code y Roo Code. GLM-4.5 emplea un modo de inferencia híbrido que se adapta a escenarios de razonamiento complejo y uso cotidiano."
  },
  "zai-org/GLM-4.5V": {
<<<<<<< HEAD
    "description": "GLM-4.5V es la generación más reciente de modelo de lenguaje visual (VLM) lanzada por Zhipu AI (智谱 AI). Este modelo se construye sobre el modelo de texto insignia GLM-4.5-Air, que cuenta con 106B de parámetros totales y 12B de parámetros de activación, y emplea una arquitectura de expertos mixtos (MoE) con el objetivo de lograr un rendimiento excelente con un menor coste de inferencia. Técnicamente, GLM-4.5V continúa la línea de GLM-4.1V-Thinking e incorpora innovaciones como la codificación de posición rotatoria tridimensional (3D-RoPE), que mejora de forma significativa la percepción y el razonamiento de las relaciones espaciales en tres dimensiones. Gracias a optimizaciones en las fases de preentrenamiento, ajuste fino supervisado y aprendizaje por refuerzo, este modelo es capaz de procesar diversos contenidos visuales, como imágenes, vídeos y documentos extensos, y ha alcanzado niveles de referencia entre los modelos de código abierto de la misma categoría en 41 benchmarks multimodales públicos. Además, el modelo incorpora un interruptor de «modo de pensamiento» que permite a los usuarios elegir con flexibilidad entre respuestas rápidas y razonamiento profundo, equilibrando eficiencia y efectividad."
=======
    "description": "GLM-4.5V es la última generación de modelo de lenguaje visual (VLM) publicada por Zhipu AI. Este modelo se basa en el modelo de texto insignia GLM-4.5-Air, que cuenta con 106.000 millones de parámetros totales y 12.000 millones de parámetros de activación, y emplea una arquitectura de expertos mixtos (MoE) para lograr un rendimiento excelente con un coste de inferencia reducido. Técnicamente, GLM-4.5V continúa la línea de GLM-4.1V-Thinking e introduce innovaciones como el codificado rotacional de posiciones en 3D (3D-RoPE), que mejora de forma notable la percepción y el razonamiento sobre las relaciones en el espacio tridimensional. Gracias a optimizaciones en preentrenamiento, ajuste supervisado y aprendizaje por refuerzo, este modelo es capaz de procesar diversos tipos de contenido visual, como imágenes, vídeo y documentos largos, y ha alcanzado niveles punteros entre los modelos open source de su categoría en 41 benchmarks multimodales públicos. Además, el modelo incorpora un interruptor de 'modo de pensamiento' que permite a los usuarios alternar entre respuestas rápidas y razonamiento profundo para equilibrar eficiencia y rendimiento."
>>>>>>> 8d479074
  }
}<|MERGE_RESOLUTION|>--- conflicted
+++ resolved
@@ -333,11 +333,7 @@
     "description": "Qwen3-30B-A3B-Instruct-2507 es una versión actualizada del modelo Qwen3-30B-A3B en modo no reflexivo. Es un modelo de expertos mixtos (MoE) con un total de 30.5 mil millones de parámetros y 3.3 mil millones de parámetros activados. El modelo ha mejorado significativamente en varios aspectos, incluyendo el seguimiento de instrucciones, razonamiento lógico, comprensión de texto, matemáticas, ciencias, codificación y uso de herramientas. Además, ha logrado avances sustanciales en la cobertura de conocimientos multilingües de cola larga y se alinea mejor con las preferencias del usuario en tareas subjetivas y abiertas, generando respuestas más útiles y textos de mayor calidad. También se ha mejorado la capacidad de comprensión de textos largos hasta 256K. Este modelo solo soporta el modo no reflexivo y no genera etiquetas `<think></think>` en su salida."
   },
   "Qwen/Qwen3-30B-A3B-Thinking-2507": {
-<<<<<<< HEAD
-    "description": "Qwen3-30B-A3B-Thinking-2507 es el último modelo de «pensamiento» de la serie Qwen3, publicado por el equipo Tongyi Qianwen de Alibaba. Como modelo de expertos mixtos (MoE) con 30,5 mil millones de parámetros totales y 3,3 mil millones de parámetros de activación, está orientado a mejorar la capacidad de resolución de tareas complejas. El modelo muestra mejoras significativas en razonamiento lógico, matemáticas, ciencias, programación y en evaluaciones académicas que requieren conocimientos humanos especializados. Asimismo, sus capacidades generales se han reforzado notablemente en el cumplimiento de instrucciones, uso de herramientas, generación de texto y alineación con las preferencias humanas. El modelo soporta de forma nativa comprensión de contexto largo de 256K y puede ampliarse hasta 1 millón de tokens. Esta versión está diseñada para el «modo de pensamiento», pensado para abordar tareas altamente complejas mediante razonamientos paso a paso detallados, y también destaca por sus capacidades como agente."
-=======
     "description": "Qwen3-30B-A3B-Thinking-2507 es el último modelo de pensamiento de la serie Qwen3, publicado por el equipo Tongyi Qianwen de Alibaba. Como un modelo Mixture of Experts (MoE) con 30.500 millones de parámetros en total y 3.300 millones de parámetros activados, está enfocado en mejorar la capacidad de abordar tareas complejas. Este modelo muestra mejoras significativas en razonamiento lógico, matemáticas, ciencias, programación y en evaluaciones académicas que requieren conocimientos humanos especializados. Al mismo tiempo, presenta avances notables en capacidades generales como el cumplimiento de instrucciones, el uso de herramientas, la generación de texto y la alineación con las preferencias humanas. El modelo soporta de forma nativa la comprensión de contextos largos de 256K tokens y puede ampliarse hasta 1 millón de tokens. Esta versión está diseñada específicamente para el “modo de pensamiento”, con el objetivo de resolver tareas altamente complejas mediante razonamientos detallados y paso a paso; asimismo, sus capacidades como agente (Agent) también resultan sobresalientes."
->>>>>>> 8d479074
   },
   "Qwen/Qwen3-32B": {
     "description": "Qwen3 es un nuevo modelo de Tongyi Qianwen de próxima generación con capacidades significativamente mejoradas, alcanzando niveles líderes en la industria en razonamiento, general, agente y múltiples idiomas, y admite el cambio de modo de pensamiento."
@@ -346,17 +342,10 @@
     "description": "Qwen3 es un nuevo modelo de Tongyi Qianwen de próxima generación con capacidades significativamente mejoradas, alcanzando niveles líderes en la industria en razonamiento, general, agente y múltiples idiomas, y admite el cambio de modo de pensamiento."
   },
   "Qwen/Qwen3-Coder-30B-A3B-Instruct": {
-<<<<<<< HEAD
-    "description": "Qwen3-Coder-30B-A3B-Instruct es un modelo de código de la serie Qwen3 desarrollado por el equipo Tongyi Qianwen de Alibaba. Como modelo depurado y optimizado, mantiene un alto rendimiento y eficiencia, y se centra en mejorar las capacidades de procesamiento de código. Este modelo muestra ventajas de rendimiento destacadas entre los modelos de código abierto en tareas complejas como la programación basada en agentes (Agentic Coding), la automatización de operaciones en navegadores y las llamadas a herramientas. Soporta de forma nativa contextos largos de 256K tokens y es escalable hasta 1M tokens, lo que permite una mejor comprensión y tratamiento a nivel de repositorios de código. Además, ofrece un sólido soporte para codificación mediante agentes en plataformas como Qwen Code y CLINE, y ha sido diseñado con un formato específico para llamadas a funciones."
-  },
-  "Qwen/Qwen3-Coder-480B-A35B-Instruct": {
-    "description": "Qwen3-Coder-480B-A35B-Instruct es un modelo de código publicado por Alibaba y, hasta la fecha, el que más capacidades agentic (agenciales) posee. Es un modelo de expertos mixtos (MoE) con 480.000 millones de parámetros totales y 35.000 millones de parámetros de activación, que logra un equilibrio entre eficiencia y rendimiento. El modelo soporta de forma nativa una longitud de contexto de 256K (aprox. 260.000) tokens y puede ampliarse mediante métodos de extrapolación como YaRN hasta 1 millón de tokens, lo que le permite manejar bases de código a gran escala y tareas de programación complejas. Qwen3-Coder está diseñado para flujos de trabajo de codificación orientados a agentes: no solo genera código, sino que también puede interactuar de forma autónoma con herramientas y entornos de desarrollo para resolver problemas de programación complejos. En múltiples benchmarks de codificación y tareas agentic, este modelo ha alcanzado niveles punteros entre los modelos de código abiertos, y su rendimiento puede compararse con el de modelos líderes como Claude Sonnet 4."
-=======
     "description": "Qwen3-Coder-30B-A3B-Instruct es un modelo de código de la serie Qwen3 desarrollado por el equipo Tongyi Qianwen (通义千问) de Alibaba. Como un modelo depurado y optimizado, mantiene un alto rendimiento y eficiencia a la vez que se centra en mejorar la capacidad de procesamiento de código. Este modelo muestra una ventaja de rendimiento notable frente a otros modelos de código abierto en tareas complejas como la programación agente (Agentic Coding), la automatización de operaciones en navegadores y la invocación de herramientas. Soporta de forma nativa contextos largos de 256K tokens y puede ampliarse hasta 1M tokens, lo que le permite entender y gestionar mejor repositorios de código a escala. Además, proporciona un sólido soporte de codificación por agentes para plataformas como Qwen Code y CLINE, y está diseñado con un formato específico para llamadas a funciones."
   },
   "Qwen/Qwen3-Coder-480B-A35B-Instruct": {
     "description": "Qwen3-Coder-480B-A35B-Instruct es un modelo de código publicado por Alibaba, hasta la fecha el más capaz en términos de agencia (agentic). Es un modelo de expertos mixtos (MoE) con 480 000 millones de parámetros en total y 35 000 millones de parámetros de activación, que logra un equilibrio entre eficiencia y rendimiento. El modelo admite de forma nativa una longitud de contexto de 256K (aprox. 260 000) tokens y puede ampliarse hasta 1 000 000 tokens mediante métodos de extrapolación como YaRN, lo que le permite manejar bases de código a gran escala y tareas de programación complejas. Qwen3-Coder está diseñado para flujos de trabajo de codificación orientados a agentes: no solo genera código, sino que puede interactuar de forma autónoma con herramientas y entornos de desarrollo para resolver problemas de programación complejos. En múltiples pruebas de referencia de tareas de codificación y de agente, este modelo ha alcanzado un nivel superior entre los modelos de código abierto, y su rendimiento puede compararse con el de modelos líderes como Claude Sonnet 4."
->>>>>>> 8d479074
   },
   "Qwen2-72B-Instruct": {
     "description": "Qwen2 es la última serie del modelo Qwen, que admite un contexto de 128k. En comparación con los modelos de código abierto más óptimos actuales, Qwen2-72B supera significativamente a los modelos líderes actuales en comprensión del lenguaje natural, conocimiento, código, matemáticas y capacidades multilingües."
@@ -1124,17 +1113,10 @@
     "description": "FLUX.1 [dev] es un modelo refinado y de pesos abiertos para aplicaciones no comerciales. Mantiene una calidad de imagen y capacidad de seguimiento de instrucciones similar a la versión profesional de FLUX, pero con mayor eficiencia operativa. En comparación con modelos estándar de tamaño similar, es más eficiente en el uso de recursos."
   },
   "flux-kontext-max": {
-<<<<<<< HEAD
-    "description": "Generación y edición de imágenes contextuales de vanguardia — combina texto e imagen para obtener resultados precisos y coherentes."
-  },
-  "flux-kontext-pro": {
-    "description": "Generación y edición de imágenes contextuales de vanguardia: combina texto e imágenes para lograr resultados precisos y coherentes."
-=======
     "description": "Generación y edición de imágenes contextuales de vanguardia — combinando texto e imágenes para obtener resultados precisos y coherentes."
   },
   "flux-kontext-pro": {
     "description": "Generación y edición de imágenes contextuales de vanguardia: combina texto e imágenes para obtener resultados precisos y coherentes."
->>>>>>> 8d479074
   },
   "flux-kontext/dev": {
     "description": "Modelo FLUX.1 centrado en tareas de edición de imágenes, compatible con entradas de texto e imagen."
@@ -1143,15 +1125,6 @@
     "description": "El modelo FLUX.1-merged combina las características profundas exploradas durante la fase de desarrollo de “DEV” con las ventajas de ejecución rápida representadas por “Schnell”. Esta combinación no solo amplía los límites de rendimiento del modelo, sino que también amplía su rango de aplicaciones."
   },
   "flux-pro": {
-<<<<<<< HEAD
-    "description": "Modelo de generación de imágenes con IA de primer nivel para uso comercial: calidad de imagen incomparable y una gran diversidad de resultados."
-  },
-  "flux-pro-1.1": {
-    "description": "Modelo profesional de generación de imágenes por IA mejorado: ofrece una calidad de imagen excepcional y una capacidad precisa para seguir las indicaciones."
-  },
-  "flux-pro-1.1-ultra": {
-    "description": "Generación de imágenes por IA en ultra alta resolución — soporta salida de 4 megapíxeles y crea imágenes en alta definición en menos de 10 segundos."
-=======
     "description": "Modelo comercial de generación de imágenes por IA de primer nivel — calidad de imagen incomparable y gran diversidad de resultados."
   },
   "flux-pro-1.1": {
@@ -1159,7 +1132,6 @@
   },
   "flux-pro-1.1-ultra": {
     "description": "Generación de imágenes por IA de ultra alta resolución — compatible con salida de 4 megapíxeles; genera imágenes en alta definición en menos de 10 segundos."
->>>>>>> 8d479074
   },
   "flux-pro/kontext": {
     "description": "FLUX.1 Kontext [pro] puede procesar texto e imágenes de referencia como entrada, logrando sin problemas ediciones locales específicas y transformaciones complejas de escenas completas."
@@ -1351,11 +1323,7 @@
     "description": "Versión ultra rápida de GLM-4.5, que combina un rendimiento potente con una velocidad de generación de hasta 100 tokens por segundo."
   },
   "glm-4.5v": {
-<<<<<<< HEAD
-    "description": "La nueva generación del modelo de razonamiento visual de Zhipu, basada en la arquitectura MOE, con 106B de parámetros totales y 12B de parámetros activados; alcanza SOTA entre los modelos multimodales de código abierto de su misma categoría a nivel mundial en diversas pruebas de referencia y abarca tareas habituales como comprensión de imágenes, vídeo, documentos y tareas de interfaz gráfica (GUI)."
-=======
     "description": "La nueva generación del modelo de razonamiento visual de Zhipu, basada en la arquitectura MOE, cuenta con 106B de parámetros totales y 12B de parámetros de activación; alcanza el estado del arte (SOTA) entre los modelos multimodales de código abierto de la misma categoría a nivel mundial en diversas pruebas de referencia, y cubre tareas comunes como comprensión de imágenes, vídeo, documentos y tareas de interfaz gráfica de usuario (GUI)."
->>>>>>> 8d479074
   },
   "glm-4v": {
     "description": "GLM-4V proporciona una poderosa capacidad de comprensión e inferencia de imágenes, soportando diversas tareas visuales."
@@ -1495,13 +1463,7 @@
   "gpt-4.1-nano": {
     "description": "GPT-4.1 mini ofrece un equilibrio entre inteligencia, velocidad y costo, lo que lo convierte en un modelo atractivo para muchos casos de uso."
   },
-<<<<<<< HEAD
-  "gpt-4.5-preview": {
-    "description": "GPT-4.5-preview es el modelo general más reciente, con un profundo conocimiento del mundo y una mejor comprensión de las intenciones del usuario; sobresale en tareas creativas y en la planificación de agentes. La base de conocimientos de este modelo está actualizada hasta octubre de 2023."
-  },
-=======
   "gpt-4.5-preview": "GPT-4.5-preview es el modelo de propósito general más reciente, con un profundo conocimiento del mundo y una mejor comprensión de las intenciones de los usuarios; destaca en tareas creativas y en la planificación de agentes. El conocimiento de este modelo está actualizado hasta octubre de 2023.",
->>>>>>> 8d479074
   "gpt-4o": {
     "description": "ChatGPT-4o es un modelo dinámico que se actualiza en tiempo real para mantener la versión más actual. Combina una poderosa comprensión y generación de lenguaje, adecuado para aplicaciones a gran escala, incluyendo servicio al cliente, educación y soporte técnico."
   },
@@ -1704,27 +1666,16 @@
     "description": "Modelo de generación de imágenes con detalles finos, soporta generación a partir de texto y configuración de estilo artístico."
   },
   "imagen-4.0-fast-generate-001": {
-<<<<<<< HEAD
-    "description": "Imagen, serie de modelos de generación de imágenes a partir de texto de 4.ª generación — versión rápida"
-  },
-  "imagen-4.0-generate-001": {
-    "description": "Serie de modelos Imagen de cuarta generación para generar imágenes a partir de texto."
-=======
     "description": "Versión Fast de la serie de modelos Imagen de texto a imagen de cuarta generación"
   },
   "imagen-4.0-generate-001": {
     "description": "Serie Imagen de cuarta generación para generar imágenes a partir de texto."
->>>>>>> 8d479074
   },
   "imagen-4.0-generate-preview-06-06": {
     "description": "Serie de modelos de texto a imagen de cuarta generación de Imagen"
   },
   "imagen-4.0-ultra-generate-001": {
-<<<<<<< HEAD
-    "description": "Imagen, modelo de generación de imágenes a partir de texto de cuarta generación, versión Ultra"
-=======
     "description": "Imagen, serie de modelos de texto a imagen de cuarta generación, versión Ultra"
->>>>>>> 8d479074
   },
   "imagen-4.0-ultra-generate-preview-06-06": {
     "description": "Serie de modelos de texto a imagen de cuarta generación de Imagen, versión Ultra"
@@ -1766,11 +1717,7 @@
     "description": "kimi-k2 es un modelo base con arquitectura MoE que posee capacidades excepcionales en código y agentes, con un total de 1T parámetros y 32B parámetros activados. En pruebas de rendimiento en categorías principales como razonamiento general, programación, matemáticas y agentes, el modelo K2 supera a otros modelos de código abierto populares."
   },
   "kimi-k2-turbo-preview": {
-<<<<<<< HEAD
-    "description": "kimi-k2 es un modelo base con arquitectura MoE que ofrece capacidades avanzadas para código y agentes, con 1T de parámetros totales y 32B de parámetros activados. En pruebas de referencia en las principales categorías —razonamiento de conocimiento general, programación, matemáticas y agentes—, el modelo K2 supera a otros modelos de código abierto predominantes."
-=======
     "description": "kimi-k2 es un modelo base con arquitectura MoE que ofrece potentes capacidades para código y agentes, con 1T parámetros totales y 32B parámetros activados. En las pruebas de referencia en categorías principales como razonamiento de conocimiento general, programación, matemáticas y agentes, el rendimiento del modelo K2 supera al de otros modelos de código abierto más extendidos."
->>>>>>> 8d479074
   },
   "kimi-latest": {
     "description": "El producto asistente inteligente Kimi utiliza el último modelo grande de Kimi, que puede incluir características que aún no están estables. Soporta la comprensión de imágenes y seleccionará automáticamente el modelo de facturación de 8k/32k/128k según la longitud del contexto de la solicitud."
@@ -1857,11 +1804,7 @@
     "description": "LLaVA es un modelo multimodal que combina un codificador visual y Vicuna, utilizado para una poderosa comprensión visual y lingüística."
   },
   "magistral-medium-latest": {
-<<<<<<< HEAD
-    "description": "Magistral Medium 1.1 es un modelo de inferencia de vanguardia lanzado por Mistral AI en julio de 2025."
-=======
     "description": "Magistral Medium 1.1 es un modelo de inferencia de última generación lanzado por Mistral AI en julio de 2025."
->>>>>>> 8d479074
   },
   "mathstral": {
     "description": "MathΣtral está diseñado para la investigación científica y el razonamiento matemático, proporcionando capacidades de cálculo efectivas y explicación de resultados."
@@ -2194,11 +2137,7 @@
     "description": "o1-mini es un modelo de inferencia rápido y rentable diseñado para aplicaciones de programación, matemáticas y ciencias. Este modelo tiene un contexto de 128K y una fecha de corte de conocimiento en octubre de 2023."
   },
   "o1-preview": {
-<<<<<<< HEAD
-    "description": "Enfocado en el razonamiento avanzado y la resolución de problemas complejos, incluidas tareas de matemáticas y ciencias. Ideal para aplicaciones que requieren una comprensión profunda del contexto y flujos de trabajo autónomos."
-=======
     "description": "Enfocado en el razonamiento avanzado y en la resolución de problemas complejos, incluidas tareas de matemáticas y de ciencias. Es ideal para aplicaciones que requieren una comprensión profunda del contexto y flujos de trabajo autónomos."
->>>>>>> 8d479074
   },
   "o1-pro": {
     "description": "La serie o1 ha sido entrenada mediante aprendizaje reforzado para pensar antes de responder y ejecutar tareas de razonamiento complejas. El modelo o1-pro utiliza más recursos computacionales para un pensamiento más profundo, proporcionando respuestas de calidad superior de manera constante."
@@ -2318,15 +2257,6 @@
     "description": "El modelo de código Tongyi Qwen."
   },
   "qwen-flash": {
-<<<<<<< HEAD
-    "description": "La serie Tongyi Qianwen ofrece la mayor velocidad y un coste extremadamente bajo, adecuada para tareas sencillas."
-  },
-  "qwen-image": {
-    "description": "Qwen-Image es un modelo de generación de imágenes de propósito general que admite múltiples estilos artísticos y destaca en el renderizado de textos complejos, en particular en chino e inglés. El modelo admite disposiciones multilínea, generación de texto a nivel de párrafo y representación de detalles muy finos, lo que permite crear diseños complejos que combinan imagen y texto."
-  },
-  "qwen-image-edit": {
-    "description": "El equipo de Qwen ha lanzado un modelo profesional de edición de imágenes que admite edición semántica y de apariencia, capaz de editar con precisión textos en chino e inglés y de realizar transformaciones de estilo, rotaciones de objetos y otras ediciones de imagen de alta calidad."
-=======
     "description": "La serie Tongyi Qianwen ofrece modelos de la mayor rapidez y de coste extremadamente bajo, adecuados para tareas sencillas."
   },
   "qwen-image": {
@@ -2334,7 +2264,6 @@
   },
   "qwen-image-edit": {
     "description": "Modelo profesional de edición de imágenes lanzado por el equipo Qwen. Admite edición semántica y de apariencia, puede editar con precisión texto en chino e inglés y realizar ediciones de alta calidad, como transferencia de estilo y rotación de objetos."
->>>>>>> 8d479074
   },
   "qwen-long": {
     "description": "Qwen es un modelo de lenguaje a gran escala que admite contextos de texto largos y funciones de conversación basadas en documentos largos y múltiples."
@@ -2361,11 +2290,7 @@
     "description": "La versión mejorada del modelo de lenguaje a gran escala Qwen admite entradas en diferentes idiomas como chino e inglés."
   },
   "qwen-turbo": {
-<<<<<<< HEAD
-    "description": "通义千问 Turbo dejará de recibir actualizaciones. Se recomienda reemplazarlo por 通义千问 Flash. 通义千问 es un modelo de lenguaje a gran escala que admite entradas en chino, inglés y otros idiomas."
-=======
     "description": "通义千问 Turbo dejará de recibir actualizaciones; se recomienda sustituirlo por 通义千问 Flash. 通义千问 es un modelo de lenguaje a gran escala que admite entradas en chino, inglés y otros idiomas."
->>>>>>> 8d479074
   },
   "qwen-vl-chat-v1": {
     "description": "Qwen VL admite formas de interacción flexibles, incluyendo múltiples imágenes, preguntas y respuestas en múltiples rondas, y capacidades creativas."
@@ -2683,21 +2608,13 @@
     "description": "Nueva generación del modelo Step Star para generación de imágenes, enfocado en tareas de generación basadas en texto, capaz de crear imágenes de alta calidad según descripciones proporcionadas por el usuario. El nuevo modelo produce imágenes con texturas más realistas y mejor capacidad para generar texto en chino e inglés."
   },
   "step-3": {
-<<<<<<< HEAD
-    "description": "Este modelo posee potentes capacidades de percepción visual y razonamiento complejo. Puede llevar a cabo con precisión la comprensión de conocimientos complejos entre distintas disciplinas, el análisis cruzado de información matemática y visual, así como diversos análisis visuales en situaciones de la vida cotidiana."
-=======
     "description": "Este modelo cuenta con una destacada capacidad de percepción visual y de razonamiento complejo. Es capaz de realizar con precisión la comprensión de conocimientos complejos entre distintos ámbitos, el análisis cruzado de información matemática y visual, así como una amplia variedad de problemas de análisis visual en la vida cotidiana."
->>>>>>> 8d479074
   },
   "step-r1-v-mini": {
     "description": "Este modelo es un gran modelo de inferencia con una poderosa capacidad de comprensión de imágenes, capaz de procesar información de imágenes y texto, generando contenido textual tras un profundo razonamiento. Este modelo destaca en el campo del razonamiento visual, además de poseer capacidades de razonamiento matemático, de código y textual de primer nivel. La longitud del contexto es de 100k."
   },
   "stepfun-ai/step3": {
-<<<<<<< HEAD
-    "description": "Step3 es un modelo de razonamiento multimodal de vanguardia lanzado por StepFun (阶跃星辰). Está construido sobre una arquitectura Mixture-of-Experts (MoE) con 321.000 millones de parámetros en total y 38.000 millones de parámetros de activación. El modelo adopta un diseño end-to-end destinado a minimizar el coste de decodificación, al tiempo que ofrece un rendimiento de primer nivel en razonamiento visión-lenguaje. Gracias al diseño sinérgico de la atención por descomposición de múltiples matrices (MFA) y el desacoplamiento atención-FFN (AFD), Step3 mantiene una eficiencia sobresaliente tanto en aceleradores de alta gama como de gama baja. Durante el preentrenamiento, Step3 procesó más de 20 billones (20T) de tokens de texto y 4 billones (4T) de tokens mixtos imagen-texto, cubriendo más de diez idiomas. El modelo alcanzó niveles líderes entre los modelos de código abierto en múltiples pruebas de referencia, incluidas matemáticas, código y multimodalidad."
-=======
     "description": "Step3 es un modelo de inferencia multimodal de vanguardia publicado por 阶跃星辰 (StepFun), construido sobre una arquitectura Mixture-of-Experts (MoE) con 321B de parámetros totales y 38B de parámetros de activación. El modelo presenta un diseño de extremo a extremo orientado a minimizar el coste de decodificación, al tiempo que ofrece un rendimiento de primer nivel en razonamiento visual-lingüístico. Gracias al diseño sinérgico entre la atención por descomposición de múltiples matrices (MFA) y el desacoplamiento atención‑FFN (AFD), Step3 mantiene una eficiencia sobresaliente tanto en aceleradores de gama alta como de gama baja. En la fase de preentrenamiento, Step3 procesó más de 20T de tokens de texto y 4T de tokens mixtos imagen-texto, abarcando más de una decena de idiomas. El modelo ha alcanzado niveles líderes entre los modelos de código abierto en múltiples benchmarks, incluidos matemáticas, código y tareas multimodales."
->>>>>>> 8d479074
   },
   "taichu_llm": {
     "description": "El modelo de lenguaje Taichu de Zīdōng tiene una poderosa capacidad de comprensión del lenguaje, así como habilidades en creación de textos, preguntas y respuestas, programación de código, cálculos matemáticos, razonamiento lógico, análisis de sentimientos y resúmenes de texto. Combina de manera innovadora el preentrenamiento con grandes datos y un conocimiento rico de múltiples fuentes, perfeccionando continuamente la tecnología algorítmica y absorbiendo nuevos conocimientos en vocabulario, estructura, gramática y semántica de grandes volúmenes de datos textuales, logrando una evolución constante del modelo. Proporciona a los usuarios información y servicios más convenientes, así como una experiencia más inteligente."
@@ -2847,10 +2764,6 @@
     "description": "GLM-4.5-Air es un modelo base diseñado para aplicaciones de agentes inteligentes, utilizando arquitectura Mixture-of-Experts (MoE). Está profundamente optimizado para llamadas a herramientas, navegación web, ingeniería de software y programación frontend, soportando integración fluida con agentes de código como Claude Code y Roo Code. GLM-4.5 emplea un modo de inferencia híbrido que se adapta a escenarios de razonamiento complejo y uso cotidiano."
   },
   "zai-org/GLM-4.5V": {
-<<<<<<< HEAD
-    "description": "GLM-4.5V es la generación más reciente de modelo de lenguaje visual (VLM) lanzada por Zhipu AI (智谱 AI). Este modelo se construye sobre el modelo de texto insignia GLM-4.5-Air, que cuenta con 106B de parámetros totales y 12B de parámetros de activación, y emplea una arquitectura de expertos mixtos (MoE) con el objetivo de lograr un rendimiento excelente con un menor coste de inferencia. Técnicamente, GLM-4.5V continúa la línea de GLM-4.1V-Thinking e incorpora innovaciones como la codificación de posición rotatoria tridimensional (3D-RoPE), que mejora de forma significativa la percepción y el razonamiento de las relaciones espaciales en tres dimensiones. Gracias a optimizaciones en las fases de preentrenamiento, ajuste fino supervisado y aprendizaje por refuerzo, este modelo es capaz de procesar diversos contenidos visuales, como imágenes, vídeos y documentos extensos, y ha alcanzado niveles de referencia entre los modelos de código abierto de la misma categoría en 41 benchmarks multimodales públicos. Además, el modelo incorpora un interruptor de «modo de pensamiento» que permite a los usuarios elegir con flexibilidad entre respuestas rápidas y razonamiento profundo, equilibrando eficiencia y efectividad."
-=======
     "description": "GLM-4.5V es la última generación de modelo de lenguaje visual (VLM) publicada por Zhipu AI. Este modelo se basa en el modelo de texto insignia GLM-4.5-Air, que cuenta con 106.000 millones de parámetros totales y 12.000 millones de parámetros de activación, y emplea una arquitectura de expertos mixtos (MoE) para lograr un rendimiento excelente con un coste de inferencia reducido. Técnicamente, GLM-4.5V continúa la línea de GLM-4.1V-Thinking e introduce innovaciones como el codificado rotacional de posiciones en 3D (3D-RoPE), que mejora de forma notable la percepción y el razonamiento sobre las relaciones en el espacio tridimensional. Gracias a optimizaciones en preentrenamiento, ajuste supervisado y aprendizaje por refuerzo, este modelo es capaz de procesar diversos tipos de contenido visual, como imágenes, vídeo y documentos largos, y ha alcanzado niveles punteros entre los modelos open source de su categoría en 41 benchmarks multimodales públicos. Además, el modelo incorpora un interruptor de 'modo de pensamiento' que permite a los usuarios alternar entre respuestas rápidas y razonamiento profundo para equilibrar eficiencia y rendimiento."
->>>>>>> 8d479074
   }
 }