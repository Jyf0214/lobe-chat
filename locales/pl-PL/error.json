{
  "clerkAuth": {
    "loginSuccess": {
      "action": "Continue session",
      "desc": "{{greeting}}, it's great to continue serving you. Let's continue our previous conversation.",
      "title": "Welcome back, {{nickName}}"
    }
  },
  "error": {
    "backHome": "Powrót do strony głównej",
    "desc": "Spróbuj ponownie później lub wróć do znanego świata",
    "retry": "Ponów próbę",
    "title": "Napotkano problem na stronie.."
  },
  "fetchError": {
    "detail": "Szczegóły błędu",
    "title": "Żądanie nie powiodło się"
  },
  "import": {
    "importConfigFile": {
      "description": "Powód błędu: {{reason}}",
      "title": "Import nie powiódł się"
    },
    "incompatible": {
      "description": "Ten plik został wyeksportowany z wyższej wersji, spróbuj zaktualizować do najnowszej wersji, a następnie spróbuj ponownie zaimportować",
      "title": "Bieżąca aplikacja nie obsługuje importu tego pliku"
    }
  },
  "loginRequired": {
    "desc": "Zaraz nastąpi automatyczne przekierowanie do strony logowania",
    "title": "Proszę zalogować się, aby korzystać z tej funkcji"
  },
  "notFound": {
    "backHome": "Powrót do strony głównej",
    "check": "Proszę sprawdzić, czy Twój adres URL jest poprawny",
    "desc": "Nie możemy znaleźć strony, której szukasz",
    "title": "Wkraczasz w nieznane terytorium?"
  },
  "pluginSettings": {
    "desc": "Wykonaj poniższą konfigurację, aby rozpocząć korzystanie z tego wtyczki",
    "title": "Konfiguracja wtyczki {{name}}"
  },
  "response": {
    "400": "Przepraszamy, serwer nie rozumie Twojego żądania. Proszę sprawdź, czy parametry żądania są poprawne",
    "401": "Przepraszamy, serwer odrzucił Twoje żądanie, prawdopodobnie z powodu niewystarczających uprawnień lub braku ważnej autoryzacji",
    "403": "Przepraszamy, serwer odrzucił Twoje żądanie, nie masz uprawnień dostępu do tego zasobu",
    "404": "Przepraszamy, serwer nie może odnaleźć żądanej strony lub zasobu. Proszę sprawdź, czy URL jest poprawny",
    "405": "Przepraszamy, serwer nie obsługuje używanej metody żądania. Proszę sprawdź, czy metoda żądania jest poprawna",
    "406": "Przepraszamy, serwer nie może zrealizować żądania zgodnie z żądanymi właściwościami zasobu",
    "407": "Przepraszamy, aby kontynuować to żądanie, musisz najpierw uwierzytelnić się jako proxy",
    "408": "Przepraszamy, serwer przekroczył limit czasu oczekiwania na żądanie, sprawdź swoje połączenie sieciowe i spróbuj ponownie",
    "409": "Przepraszamy, żądanie nie może zostać zrealizowane z powodu konfliktu, być może zasób jest w niezgodnym stanie z żądaniem",
    "410": "Przepraszamy, żądany zasób został trwale usunięty i nie można go odnaleźć",
    "411": "Przepraszamy, serwer nie może przetworzyć żądania, które nie zawiera poprawnej długości treści",
    "412": "Przepraszamy, Twoje żądanie nie spełnia warunków serwera i nie może zostać zrealizowane",
    "413": "Przepraszamy, Twoje dane żądania są zbyt duże, serwer nie może ich przetworzyć",
    "414": "Przepraszamy, URI żądania jest zbyt długie, serwer nie może go przetworzyć",
    "415": "Przepraszamy, serwer nie może przetworzyć żądanej formatki mediów",
    "416": "Przepraszamy, serwer nie może zrealizować zakresu żądania",
    "417": "Przepraszamy, serwer nie może spełnić Twoich oczekiwań",
    "422": "Przepraszamy, Twoje żądanie jest poprawne, ale z powodu błędów semantycznych nie może zostać zrealizowane",
    "423": "Przepraszamy, żądany zasób jest zablokowany",
    "424": "Przepraszamy, poprzednie nieudane żądanie uniemożliwia zrealizowanie bieżącego żądania",
    "426": "Przepraszamy, serwer wymaga aktualizacji Twojego klienta do nowszej wersji protokołu",
    "428": "Przepraszamy, serwer wymaga warunków wstępnych, żądanie musi zawierać poprawne nagłówki warunkowe",
    "429": "Przepraszamy, Twoje żądania są zbyt liczne, serwer jest trochę przeciążony, spróbuj ponownie później",
    "431": "Przepraszamy, nagłówek żądania jest zbyt duży, serwer nie może go przetworzyć",
    "451": "Przepraszamy, z powodów prawnych serwer odmawia dostarczenia tego zasobu",
    "499": "Przykro nam, Twoje żądanie zostało niespodziewanie przerwane podczas przetwarzania na serwerze, być może z powodu anulowania operacji lub niestabilnego połączenia sieciowego. Proszę sprawdzić stan sieci i spróbować ponownie.",
    "500": "Przepraszamy, serwer napotkał pewne trudności i tymczasowo nie może zrealizować Twojego żądania. Proszę spróbuj ponownie później",
    "501": "Przykro nam, serwer nie wie, jak obsłużyć to żądanie, proszę upewnić się, że Twoje działanie jest poprawne",
    "502": "Przepraszamy, serwer wydaje się zgubić kierunek i tymczasowo nie może świadczyć usług. Proszę spróbuj ponownie później",
    "503": "Przepraszamy, serwer tymczasowo nie może przetworzyć Twojego żądania, prawdopodobnie z powodu przeciążenia lub konserwacji. Proszę spróbuj ponownie później",
    "504": "Przepraszamy, serwer nie otrzymał odpowiedzi od serwera nadrzędnego. Proszę spróbuj ponownie później",
    "505": "Przykro nam, serwer nie obsługuje używanej wersji HTTP, proszę zaktualizować i spróbować ponownie",
    "506": "Przykro nam, wystąpił problem z konfiguracją serwera, proszę skontaktować się z administratorem w celu rozwiązania",
    "507": "Przykro nam, serwer ma niewystarczającą przestrzeń dyskową, aby obsłużyć Twoje żądanie, proszę spróbować ponownie później",
    "509": "Przykro nam, pasmo serwera zostało wyczerpane, proszę spróbować ponownie później",
    "510": "Przykro nam, serwer nie obsługuje żądanej funkcji rozszerzenia, proszę skontaktować się z administratorem",
    "520": "Przykro nam, serwer napotkał niespodziewany problem, który uniemożliwił zrealizowanie Twojego żądania. Proszę spróbować później, pracujemy nad rozwiązaniem tego problemu.",
    "522": "Przykro nam, połączenie z serwerem wygasło, nie udało się odpowiedzieć na Twoje żądanie na czas. Może to być spowodowane niestabilnością sieci lub tym, że serwer jest tymczasowo niedostępny. Proszę spróbować później, staramy się przywrócić usługi.",
    "524": "Przykro nam, serwer przekroczył czas oczekiwania na odpowiedź, być może z powodu zbyt wolnej reakcji. Proszę spróbować później.",
    "AgentRuntimeError": "Wystąpił błąd wykonania modelu językowego Lobe, prosimy o sprawdzenie poniższych informacji lub ponowne próbowanie.",
    "ConnectionCheckFailed": "Odpowiedź jest pusta. Sprawdź, czy na końcu adresu proxy API nie brakuje `/v1`",
    "CreateMessageError": "Przykro nam, wiadomość nie została wysłana poprawnie. Proszę skopiować treść i spróbować ponownie, po odświeżeniu strony ta wiadomość nie zostanie zachowana.",
    "ExceededContextWindow": "Aktualna zawartość żądania przekracza długość, którą model może przetworzyć. Proszę zmniejszyć ilość treści i spróbować ponownie.",
    "FreePlanLimit": "Jesteś obecnie użytkownikiem darmowej wersji, nie możesz korzystać z tej funkcji. Proszę uaktualnić do planu płatnego, aby kontynuować korzystanie.",
    "GoogleAIBlockReason": {
<<<<<<< HEAD
      "BLOCKLIST": "Twoja zawartość zawiera słowa zakazane. Sprawdź i zmodyfikuj swoje wejście, a następnie spróbuj ponownie.",
      "IMAGE_SAFETY": "Wygenerowana zawartość obrazu została zablokowana ze względów bezpieczeństwa. Spróbuj zmodyfikować żądanie generowania obrazu.",
      "LANGUAGE": "Używany język nie jest obecnie obsługiwany. Spróbuj ponownie, używając angielskiego lub innego obsługiwanego języka.",
      "OTHER": "Zawartość została zablokowana z nieznanego powodu. Spróbuj przeformułować swoje zapytanie.",
      "PROHIBITED_CONTENT": "Twoje żądanie może zawierać treści zabronione. Dostosuj proszę zapytanie, aby było zgodne z zasadami użytkowania.",
      "RECITATION": "Twoja zawartość mogła zostać zablokowana z powodu możliwych problemów z prawami autorskimi. Spróbuj użyć oryginalnej treści lub przeformułować zapytanie.",
      "SAFETY": "Twoja zawartość została zablokowana z powodu polityki bezpieczeństwa. Spróbuj dostosować zapytanie, unikając potencjalnie szkodliwych lub niewłaściwych treści.",
      "SPII": "Twoja zawartość może zawierać wrażliwe dane osobowe. Aby chronić prywatność, usuń odpowiednie dane wrażliwe i spróbuj ponownie.",
      "default": "Zawartość zablokowana: {{blockReason}}. Dostosuj treść zapytania i spróbuj ponownie."
=======
      "BLOCKLIST": "Twoja treść zawiera zabronione słowa. Sprawdź i popraw wprowadzone dane, a następnie spróbuj ponownie.",
      "IMAGE_SAFETY": "Wygenerowana zawartość obrazu została zablokowana ze względów bezpieczeństwa. Spróbuj zmodyfikować żądanie generowania obrazu.",
      "LANGUAGE": "Używany język nie jest obecnie obsługiwany. Spróbuj ponownie, używając angielskiego lub innego obsługiwanego języka.",
      "OTHER": "Treść została zablokowana z nieznanych powodów. Spróbuj sformułować zapytanie inaczej.",
      "PROHIBITED_CONTENT": "Twoje żądanie może zawierać zabronioną treść. Dostosuj proszę zapytanie, aby było zgodne z zasadami korzystania.",
      "RECITATION": "Twoja treść została zablokowana z powodu możliwych naruszeń praw autorskich. Spróbuj użyć oryginalnej treści lub sformułować zapytanie inaczej.",
      "SAFETY": "Twoja treść została zablokowana ze względu na zasady bezpieczeństwa. Spróbuj zmienić treść zapytania, unikając potencjalnie szkodliwych lub nieodpowiednich elementów.",
      "SPII": "Twoja treść może zawierać wrażliwe dane osobowe. Aby chronić prywatność, usuń powiązane informacje i spróbuj ponownie.",
      "default": "Treść została zablokowana: {{blockReason}}. Proszę dostosować treść żądania i spróbować ponownie."
>>>>>>> 8d479074
    },
    "InsufficientQuota": "Przykro nam, limit dla tego klucza został osiągnięty. Proszę sprawdzić saldo konta lub zwiększyć limit klucza i spróbować ponownie.",
    "InvalidAccessCode": "Nieprawidłowy kod dostępu: Hasło jest nieprawidłowe lub puste. Proszę wprowadzić poprawne hasło dostępu lub dodać niestandardowy klucz API.",
    "InvalidBedrockCredentials": "Uwierzytelnienie Bedrock nie powiodło się, prosimy sprawdzić AccessKeyId/SecretAccessKey i spróbować ponownie.",
    "InvalidClerkUser": "Przepraszamy, nie jesteś obecnie zalogowany. Proszę najpierw zalogować się lub zarejestrować, aby kontynuować.",
    "InvalidGithubToken": "Token dostępu osobistego do GitHub jest niewłaściwy lub pusty. Proszę sprawdzić Token dostępu osobistego do GitHub i spróbować ponownie.",
    "InvalidOllamaArgs": "Nieprawidłowa konfiguracja Ollama, sprawdź konfigurację Ollama i spróbuj ponownie",
    "InvalidProviderAPIKey": "{{provider}} Klucz API jest nieprawidłowy lub pusty. Sprawdź Klucz API {{provider}} i spróbuj ponownie.",
    "InvalidVertexCredentials": "Weryfikacja poświadczeń Vertex nie powiodła się, proszę sprawdzić poświadczenia i spróbować ponownie",
    "LocationNotSupportError": "Przepraszamy, Twoja lokalizacja nie obsługuje tego usługi modelu, być może ze względu na ograniczenia regionalne lub brak dostępności usługi. Proszę sprawdź, czy bieżąca lokalizacja obsługuje tę usługę, lub spróbuj użyć innych informacji o lokalizacji.",
    "ModelNotFound": "Przykro nam, nie można zażądać odpowiedniego modelu, może on nie istnieć lub brakować dostępu. Proszę zmienić klucz API lub dostosować uprawnienia dostępu, a następnie spróbować ponownie.",
    "NoOpenAIAPIKey": "Klucz API OpenAI jest pusty. Proszę dodać niestandardowy klucz API OpenAI",
    "OllamaBizError": "Błąd usługi Ollama, sprawdź poniższe informacje lub spróbuj ponownie",
    "OllamaServiceUnavailable": "Usługa Ollama jest niedostępna. Sprawdź, czy Ollama działa poprawnie, lub czy poprawnie skonfigurowano ustawienia przekraczania domeny Ollama",
    "PermissionDenied": "Przykro nam, nie masz uprawnień do dostępu do tej usługi. Proszę sprawdzić, czy Twój klucz ma odpowiednie uprawnienia dostępu.",
    "PluginApiNotFound": "Przepraszamy, w manifestach wtyczki nie istnieje to API. Proszę sprawdź, czy metoda żądania jest zgodna z API w manifestach wtyczki",
    "PluginApiParamsError": "Przepraszamy, walidacja parametrów wejściowych żądanej wtyczki nie powiodła się. Proszę sprawdź, czy parametry wejściowe są zgodne z informacjami opisującymi API",
    "PluginFailToTransformArguments": "Przepraszamy, nie udało się przekształcić argumentów wywołania wtyczki. Spróbuj ponownie wygenerować wiadomość pomocnika lub zmień model AI o większej zdolności do wywoływania narzędzi i spróbuj ponownie",
    "PluginGatewayError": "Przepraszamy, wystąpił błąd bramy wtyczki. Proszę sprawdź, czy konfiguracja bramy wtyczki jest poprawna",
    "PluginManifestInvalid": "Przepraszamy, walidacja manifestu opisowego wtyczki nie powiodła się. Proszę sprawdź, czy format pliku opisowego wtyczki jest zgodny z normami",
    "PluginManifestNotFound": "Przepraszamy, serwer nie odnalazł manifestu opisowego wtyczki (manifest.json). Proszę sprawdź, czy adres pliku opisowego wtyczki jest poprawny",
    "PluginMarketIndexInvalid": "Przepraszamy, walidacja indeksu wtyczek nie powiodła się. Proszę sprawdź, czy format pliku indeksu jest zgodny z normami",
    "PluginMarketIndexNotFound": "Przepraszamy, serwer nie odnalazł indeksu wtyczek. Proszę sprawdź, czy adres indeksu jest poprawny",
    "PluginMetaInvalid": "Przepraszamy, walidacja metadanych wtyczki nie powiodła się. Proszę sprawdź, czy format metadanych wtyczki jest zgodny z normami",
    "PluginMetaNotFound": "Przepraszamy, nie znaleziono metadanych wtyczki w indeksie. Sprawdź, czy informacje konfiguracyjne wtyczki są obecne w indeksie",
    "PluginOpenApiInitError": "Przepraszamy, inicjalizacja klienta OpenAPI nie powiodła się. Proszę sprawdź, czy informacje konfiguracyjne OpenAPI są poprawne",
    "PluginServerError": "Błąd zwrócony przez serwer wtyczki. Proszę sprawdź plik opisowy wtyczki, konfigurację wtyczki lub implementację serwera zgodnie z poniższymi informacjami o błędzie",
    "PluginSettingsInvalid": "Ta wtyczka wymaga poprawnej konfiguracji przed użyciem. Proszę sprawdź, czy Twoja konfiguracja jest poprawna",
    "ProviderBizError": "Wystąpił błąd usługi {{provider}}, proszę sprawdzić poniższe informacje lub spróbować ponownie",
    "QuotaLimitReached": "Przykro nam, bieżące zużycie tokenów lub liczba żądań osiągnęła limit kwoty dla tego klucza. Proszę zwiększyć limit kwoty dla tego klucza lub spróbować ponownie później.",
    "StreamChunkError": "Błąd analizy bloku wiadomości w żądaniu strumieniowym. Proszę sprawdzić, czy aktualny interfejs API jest zgodny z normami, lub skontaktować się z dostawcą API w celu uzyskania informacji.",
    "SubscriptionKeyMismatch": "Przepraszamy, z powodu sporadycznych awarii systemu, bieżące zużycie subskrypcji jest tymczasowo nieaktywne. Proszę kliknąć przycisk poniżej, aby przywrócić subskrypcję lub skontaktować się z nami drogą mailową w celu uzyskania wsparcia.",
    "SubscriptionPlanLimit": "Twoje punkty subskrypcyjne zostały wyczerpane, nie możesz korzystać z tej funkcji. Proszę zaktualizować do wyższego planu lub skonfigurować API modelu niestandardowego, aby kontynuować korzystanie.",
    "SystemTimeNotMatchError": "Przykro nam, czas systemowy nie zgadza się z czasem serwera. Proszę sprawdzić czas systemowy i spróbować ponownie.",
    "UnknownChatFetchError": "Przykro nam, wystąpił nieznany błąd żądania. Proszę sprawdzić poniższe informacje lub spróbować ponownie."
  },
  "stt": {
    "responseError": "Błąd żądania usługi. Proszę sprawdź konfigurację i spróbuj ponownie"
  },
  "testConnectionFailed": "Test połączenia nie powiódł się: {{error}}",
  "tts": {
    "responseError": "Błąd żądania usługi. Proszę sprawdź konfigurację i spróbuj ponownie"
  },
  "unlock": {
    "addProxyUrl": "Dodaj adres proxy OpenAI (opcjonalnie)",
    "apiKey": {
      "description": "Wprowadź swój Klucz API {{name}}, aby rozpocząć sesję.",
      "imageGenerationDescription": "Wprowadź swój klucz API {{name}}, aby rozpocząć generowanie",
      "title": "Użyj niestandardowego Klucza API {{name}}"
    },
    "closeMessage": "Zamknij komunikat",
    "confirm": "Potwierdź i spróbuj ponownie",
    "oauth": {
      "description": "Administrator włączył jednolite uwierzytelnianie logowania. Kliknij poniższy przycisk, aby się zalogować i odblokować aplikację.",
      "success": "Zalogowano pomyślnie",
      "title": "Zaloguj się",
      "welcome": "Witaj!"
    },
    "password": {
      "description": "Administrator włączył szyfrowanie aplikacji. Po wprowadzeniu hasła aplikacja zostanie odblokowana. Hasło należy wprowadzić tylko raz.",
      "placeholder": "Wprowadź hasło",
      "title": "Wprowadź hasło, aby odblokować aplikację"
    },
    "tabs": {
      "apiKey": "Niestandardowy klucz API",
      "password": "Hasło"
    }
  },
  "upload": {
    "desc": "Szczegóły: {{detail}}",
    "fileOnlySupportInServerMode": "Aktualny tryb wdrożenia nie obsługuje przesyłania plików, które nie są obrazami. Aby przesłać pliki w formacie {{ext}}, przełącz się na wdrożenie bazy danych na serwerze lub skorzystaj z usługi {{cloud}}.",
    "networkError": "Proszę upewnić się, że Twoja sieć działa poprawnie oraz sprawdzić, czy konfiguracja CORS dla usługi przechowywania plików jest prawidłowa.",
    "title": "Nie udało się przesłać pliku. Sprawdź połączenie sieciowe lub spróbuj ponownie później",
    "unknownError": "Przyczyna błędu: {{reason}}",
    "uploadFailed": "Wysyłanie pliku nie powiodło się."
  }
}<|MERGE_RESOLUTION|>--- conflicted
+++ resolved
@@ -86,17 +86,6 @@
     "ExceededContextWindow": "Aktualna zawartość żądania przekracza długość, którą model może przetworzyć. Proszę zmniejszyć ilość treści i spróbować ponownie.",
     "FreePlanLimit": "Jesteś obecnie użytkownikiem darmowej wersji, nie możesz korzystać z tej funkcji. Proszę uaktualnić do planu płatnego, aby kontynuować korzystanie.",
     "GoogleAIBlockReason": {
-<<<<<<< HEAD
-      "BLOCKLIST": "Twoja zawartość zawiera słowa zakazane. Sprawdź i zmodyfikuj swoje wejście, a następnie spróbuj ponownie.",
-      "IMAGE_SAFETY": "Wygenerowana zawartość obrazu została zablokowana ze względów bezpieczeństwa. Spróbuj zmodyfikować żądanie generowania obrazu.",
-      "LANGUAGE": "Używany język nie jest obecnie obsługiwany. Spróbuj ponownie, używając angielskiego lub innego obsługiwanego języka.",
-      "OTHER": "Zawartość została zablokowana z nieznanego powodu. Spróbuj przeformułować swoje zapytanie.",
-      "PROHIBITED_CONTENT": "Twoje żądanie może zawierać treści zabronione. Dostosuj proszę zapytanie, aby było zgodne z zasadami użytkowania.",
-      "RECITATION": "Twoja zawartość mogła zostać zablokowana z powodu możliwych problemów z prawami autorskimi. Spróbuj użyć oryginalnej treści lub przeformułować zapytanie.",
-      "SAFETY": "Twoja zawartość została zablokowana z powodu polityki bezpieczeństwa. Spróbuj dostosować zapytanie, unikając potencjalnie szkodliwych lub niewłaściwych treści.",
-      "SPII": "Twoja zawartość może zawierać wrażliwe dane osobowe. Aby chronić prywatność, usuń odpowiednie dane wrażliwe i spróbuj ponownie.",
-      "default": "Zawartość zablokowana: {{blockReason}}. Dostosuj treść zapytania i spróbuj ponownie."
-=======
       "BLOCKLIST": "Twoja treść zawiera zabronione słowa. Sprawdź i popraw wprowadzone dane, a następnie spróbuj ponownie.",
       "IMAGE_SAFETY": "Wygenerowana zawartość obrazu została zablokowana ze względów bezpieczeństwa. Spróbuj zmodyfikować żądanie generowania obrazu.",
       "LANGUAGE": "Używany język nie jest obecnie obsługiwany. Spróbuj ponownie, używając angielskiego lub innego obsługiwanego języka.",
@@ -106,7 +95,6 @@
       "SAFETY": "Twoja treść została zablokowana ze względu na zasady bezpieczeństwa. Spróbuj zmienić treść zapytania, unikając potencjalnie szkodliwych lub nieodpowiednich elementów.",
       "SPII": "Twoja treść może zawierać wrażliwe dane osobowe. Aby chronić prywatność, usuń powiązane informacje i spróbuj ponownie.",
       "default": "Treść została zablokowana: {{blockReason}}. Proszę dostosować treść żądania i spróbować ponownie."
->>>>>>> 8d479074
     },
     "InsufficientQuota": "Przykro nam, limit dla tego klucza został osiągnięty. Proszę sprawdzić saldo konta lub zwiększyć limit klucza i spróbować ponownie.",
     "InvalidAccessCode": "Nieprawidłowy kod dostępu: Hasło jest nieprawidłowe lub puste. Proszę wprowadzić poprawne hasło dostępu lub dodać niestandardowy klucz API.",
