{
  "clerkAuth": {
    "loginSuccess": {
      "action": "Continuar a sessão",
      "desc": "{{greeting}}, é um prazer poder continuar a te ajudar. Vamos continuar a conversa de onde paramos.",
      "title": "Bem-vindo de volta, {{nickName}}"
    }
  },
  "error": {
    "backHome": "Voltar para a página inicial",
    "desc": "Tente novamente mais tarde, ou retorne ao mundo conhecido",
    "retry": "Tentar novamente",
    "title": "Ocorreu um problema na página.."
  },
  "fetchError": {
    "detail": "Detalhes do erro",
    "title": "Solicitação falhou"
  },
  "import": {
    "importConfigFile": {
      "description": "Motivo do erro: {{reason}}",
      "title": "Falha na importação"
    },
    "incompatible": {
      "description": "Este arquivo foi exportado de uma versão mais recente, por favor, tente atualizar para a versão mais recente e tente importar novamente",
      "title": "O aplicativo atual não suporta a importação deste arquivo"
    }
  },
  "loginRequired": {
    "desc": "Você será redirecionado para a página de login em breve",
    "title": "Por favor, faça login para usar esta função"
  },
  "notFound": {
    "backHome": "Voltar para a página inicial",
    "check": "Por favor, verifique se a sua URL está correta",
    "desc": "Não conseguimos encontrar a página que você está procurando",
    "title": "Entrou em um território desconhecido?"
  },
  "pluginSettings": {
    "desc": "Complete a seguinte configuração para começar a usar este plugin",
    "title": "Configuração do plugin {{name}}"
  },
  "response": {
    "400": "Desculpe, o servidor não entendeu sua solicitação. Verifique se os parâmetros da sua solicitação estão corretos",
    "401": "Desculpe, o servidor recusou sua solicitação, possivelmente devido à falta de permissão ou autenticação inválida",
    "403": "Desculpe, o servidor recusou sua solicitação. Você não tem permissão para acessar este conteúdo",
    "404": "Desculpe, o servidor não encontrou a página ou recurso solicitado. Verifique se a URL está correta",
    "405": "Desculpe, o servidor não suporta o método de solicitação que você está usando. Verifique se o método de solicitação está correto",
    "406": "Desculpe, o servidor não pode completar a solicitação devido às características do conteúdo solicitado",
    "407": "Desculpe, é necessário autenticação de proxy para continuar com esta solicitação",
    "408": "Desculpe, o servidor excedeu o tempo de espera pela solicitação, verifique sua conexão de rede e tente novamente",
    "409": "Desculpe, a solicitação não pôde ser processada devido a um conflito, possivelmente devido à incompatibilidade entre o estado do recurso e a solicitação",
    "410": "Desculpe, o recurso solicitado foi permanentemente removido e não pode ser encontrado",
    "411": "Desculpe, o servidor não pode processar uma solicitação sem um tamanho de conteúdo válido",
    "412": "Desculpe, sua solicitação não atende às condições do servidor e não pode ser concluída",
    "413": "Desculpe, sua solicitação contém uma quantidade de dados muito grande e o servidor não pode processá-la",
    "414": "Desculpe, o URI da sua solicitação é muito longo e o servidor não pode processá-lo",
    "415": "Desculpe, o servidor não pode processar o formato de mídia anexado à solicitação",
    "416": "Desculpe, o servidor não pode atender à faixa solicitada",
    "417": "Desculpe, o servidor não pode atender às suas expectativas",
    "422": "Desculpe, sua solicitação está correta em termos de formato, mas contém erros semânticos e não pode ser respondida",
    "423": "Desculpe, o recurso solicitado está bloqueado",
    "424": "Desculpe, devido a uma solicitação anterior mal sucedida, a solicitação atual não pode ser concluída",
    "426": "Desculpe, o servidor exige que seu cliente seja atualizado para uma versão de protocolo mais alta",
    "428": "Desculpe, o servidor requer pré-condições e solicita que sua solicitação inclua cabeçalhos de condição corretos",
    "429": "Desculpe, sua solicitação é muito frequente e o servidor está um pouco sobrecarregado, por favor, tente novamente mais tarde",
    "431": "Desculpe, o campo de cabeçalho da sua solicitação é muito grande e o servidor não pode processá-lo",
    "451": "Desculpe, por razões legais, o servidor se recusa a fornecer este recurso",
    "499": "Desculpe, sua solicitação foi interrompida inesperadamente durante o processamento no servidor, possivelmente porque você cancelou a operação ou a conexão de rede está instável. Verifique a condição da rede e tente novamente.",
    "500": "Desculpe, o servidor parece estar enfrentando algumas dificuldades e não pode concluir sua solicitação no momento. Por favor, tente novamente mais tarde",
    "501": "Desculpe, o servidor ainda não sabe como processar este pedido. Por favor, verifique se sua operação está correta.",
    "502": "Desculpe, o servidor parece estar temporariamente indisponível. Por favor, tente novamente mais tarde",
    "503": "Desculpe, o servidor não pode processar sua solicitação no momento, possivelmente devido a sobrecarga ou manutenção. Por favor, tente novamente mais tarde",
    "504": "Desculpe, o servidor não recebeu resposta do servidor upstream. Por favor, tente novamente mais tarde",
    "505": "Desculpe, o servidor não suporta a versão HTTP que você está usando. Por favor, atualize e tente novamente.",
    "506": "Desculpe, houve um problema na configuração do servidor. Por favor, entre em contato com o administrador para resolver.",
    "507": "Desculpe, o espaço de armazenamento do servidor está insuficiente para processar seu pedido. Por favor, tente novamente mais tarde.",
    "509": "Desculpe, a largura de banda do servidor foi esgotada. Por favor, tente novamente mais tarde.",
    "510": "Desculpe, o servidor não suporta a funcionalidade de extensão solicitada. Por favor, entre em contato com o administrador.",
    "520": "Desculpe, o servidor encontrou um problema inesperado que impediu a conclusão de sua solicitação. Por favor, tente novamente mais tarde, estamos trabalhando para resolver esse problema.",
    "522": "Desculpe, a conexão com o servidor expirou e não conseguiu responder a sua solicitação a tempo. Isso pode ser devido a uma rede instável ou o servidor estar temporariamente inacessível. Tente novamente mais tarde, estamos trabalhando para restaurar o serviço.",
    "524": "Desculpe, o servidor excedeu o tempo de espera enquanto aguardava uma resposta, possivelmente devido a uma resposta lenta. Por favor, tente novamente mais tarde.",
    "AgentRuntimeError": "Erro de execução do modelo de linguagem Lobe, por favor, verifique as informações abaixo ou tente novamente",
    "ConnectionCheckFailed": "A resposta da solicitação está vazia. Verifique se o endereço do proxy da API não termina com `/v1`",
    "CreateMessageError": "Desculpe, a mensagem não pôde ser enviada corretamente. Por favor, copie o conteúdo e tente enviar novamente. Após atualizar a página, esta mensagem não será mantida.",
    "ExceededContextWindow": "O conteúdo da solicitação atual excede o comprimento que o modelo pode processar. Por favor, reduza a quantidade de conteúdo e tente novamente.",
    "FreePlanLimit": "Atualmente, você é um usuário gratuito e não pode usar essa função. Por favor, faça upgrade para um plano pago para continuar usando.",
    "GoogleAIBlockReason": {
<<<<<<< HEAD
      "BLOCKLIST": "Seu conteúdo contém palavras proibidas. Verifique e modifique sua entrada antes de tentar novamente.",
      "IMAGE_SAFETY": "A geração da imagem foi bloqueada por motivos de segurança. Tente modificar sua solicitação de geração de imagem.",
      "LANGUAGE": "O idioma que você usou não é suportado no momento. Por favor, tente novamente em inglês ou em outro idioma compatível.",
      "OTHER": "O conteúdo foi bloqueado por um motivo desconhecido. Tente reformular sua solicitação.",
      "PROHIBITED_CONTENT": "Sua solicitação pode conter conteúdo proibido. Ajuste seu pedido para garantir que esteja em conformidade com as normas de uso.",
      "RECITATION": "Seu conteúdo foi bloqueado por possível violação de direitos autorais. Tente usar conteúdo original ou reformule sua solicitação.",
      "SAFETY": "Seu conteúdo foi bloqueado devido a políticas de segurança. Tente ajustar sua solicitação para evitar conteúdo potencialmente nocivo ou inadequado.",
      "SPII": "Seu conteúdo pode conter informações pessoais sensíveis. Para proteger a privacidade, remova os dados sensíveis e tente novamente.",
      "default": "Conteúdo bloqueado: {{blockReason}}。Ajuste sua solicitação e tente novamente."
=======
      "BLOCKLIST": "Seu conteúdo contém palavras proibidas. Verifique e modifique sua entrada e tente novamente.",
      "IMAGE_SAFETY": "A geração da imagem foi bloqueada por motivos de segurança. Tente modificar sua solicitação de geração de imagem.",
      "LANGUAGE": "O idioma que você está usando não é suportado no momento. Tente perguntar novamente em inglês ou em outro idioma suportado.",
      "OTHER": "O conteúdo foi bloqueado por motivo desconhecido. Tente reformular sua solicitação.",
      "PROHIBITED_CONTENT": "Sua solicitação pode conter conteúdo proibido. Ajuste seu pedido para garantir que esteja em conformidade com as diretrizes de uso.",
      "RECITATION": "Seu conteúdo foi bloqueado por possível violação de direitos autorais. Tente usar conteúdo original ou reformular sua solicitação.",
      "SAFETY": "Seu conteúdo foi bloqueado pelas regras de segurança. Tente ajustar sua solicitação, evitando conteúdo potencialmente nocivo ou inadequado.",
      "SPII": "Seu conteúdo pode conter informações pessoais sensíveis (SPII). Para proteger a privacidade, remova as informações sensíveis e tente novamente.",
      "default": "Conteúdo bloqueado: {{blockReason}}. Ajuste sua solicitação e tente novamente."
>>>>>>> 8d479074
    },
    "InsufficientQuota": "Desculpe, a cota dessa chave atingiu o limite. Verifique se o saldo da conta é suficiente ou aumente a cota da chave e tente novamente.",
    "InvalidAccessCode": "Senha de acesso inválida ou em branco. Por favor, insira a senha de acesso correta ou adicione uma Chave de API personalizada.",
    "InvalidBedrockCredentials": "Credenciais Bedrock inválidas, por favor, verifique AccessKeyId/SecretAccessKey e tente novamente",
    "InvalidClerkUser": "Desculpe, você ainda não fez login. Por favor, faça login ou registre uma conta antes de continuar.",
    "InvalidGithubToken": "O Token de Acesso Pessoal do Github está incorreto ou vazio. Por favor, verifique o Token de Acesso Pessoal do Github e tente novamente.",
    "InvalidOllamaArgs": "Configuração Ollama inválida, verifique a configuração do Ollama e tente novamente",
    "InvalidProviderAPIKey": "{{provider}} API Key inválido ou em branco, por favor, verifique o {{provider}} API Key e tente novamente",
    "InvalidVertexCredentials": "A autenticação do Vertex falhou, por favor verifique suas credenciais e tente novamente",
    "LocationNotSupportError": "Desculpe, sua localização atual não suporta este serviço de modelo, pode ser devido a restrições geográficas ou serviço não disponível. Por favor, verifique se a localização atual suporta o uso deste serviço ou tente usar outras informações de localização.",
    "ModelNotFound": "Desculpe, não foi possível solicitar o modelo correspondente. Isso pode ser devido ao modelo não existir ou a falta de permissões de acesso. Por favor, troque a chave da API ou ajuste as permissões de acesso e tente novamente.",
    "NoOpenAIAPIKey": "A chave de API do OpenAI está em branco. Adicione uma chave de API personalizada do OpenAI",
    "OllamaBizError": "Erro de negócio ao solicitar o serviço Ollama, verifique as informações a seguir ou tente novamente",
    "OllamaServiceUnavailable": "O serviço Ollama não está disponível. Verifique se o Ollama está em execução corretamente ou se a configuração de CORS do Ollama está correta",
    "PermissionDenied": "Desculpe, você não tem permissão para acessar este serviço. Verifique se sua chave tem as permissões necessárias.",
    "PluginApiNotFound": "Desculpe, o API especificado não existe no manifesto do plugin. Verifique se o método de solicitação corresponde ao API do manifesto do plugin",
    "PluginApiParamsError": "Desculpe, a validação dos parâmetros de entrada da solicitação do plugin falhou. Verifique se os parâmetros de entrada correspondem às informações de descrição do API",
    "PluginFailToTransformArguments": "Desculpe, falha ao transformar os argumentos da chamada do plugin. Por favor, tente regerar a mensagem do assistente ou tente novamente com um modelo de IA de chamada de ferramentas mais robusto.",
    "PluginGatewayError": "Desculpe, ocorreu um erro no gateway do plugin. Verifique se a configuração do gateway do plugin está correta",
    "PluginManifestInvalid": "Desculpe, a validação do manifesto de descrição do plugin falhou. Verifique se o formato do manifesto de descrição está correto",
    "PluginManifestNotFound": "Desculpe, o servidor não encontrou o manifesto de descrição do plugin (manifest.json). Verifique se o endereço do arquivo de descrição do plugin está correto",
    "PluginMarketIndexInvalid": "Desculpe, a validação do índice do plugin falhou. Verifique se o formato do arquivo do índice está correto",
    "PluginMarketIndexNotFound": "Desculpe, o servidor não encontrou o índice do plugin. Verifique se o endereço do índice está correto",
    "PluginMetaInvalid": "Desculpe, a validação das metainformações do plugin falhou. Verifique se o formato das metainformações do plugin está correto",
    "PluginMetaNotFound": "Desculpe, o plugin não foi encontrado no índice. Verifique as informações de configuração do plugin no índice",
    "PluginOpenApiInitError": "Desculpe, a inicialização do cliente OpenAPI falhou. Verifique se as informações de configuração do OpenAPI estão corretas",
    "PluginServerError": "Erro na resposta do servidor do plugin. Verifique o arquivo de descrição do plugin, a configuração do plugin ou a implementação do servidor de acordo com as informações de erro abaixo",
    "PluginSettingsInvalid": "Este plugin precisa ser configurado corretamente antes de ser usado. Verifique se sua configuração está correta",
    "ProviderBizError": "Erro no serviço {{provider}} solicitado. Por favor, verifique as informações abaixo ou tente novamente.",
    "QuotaLimitReached": "Desculpe, o uso atual de tokens ou o número de solicitações atingiu o limite de quota da chave. Por favor, aumente a quota dessa chave ou tente novamente mais tarde.",
    "StreamChunkError": "Erro de análise do bloco de mensagem da solicitação em fluxo. Verifique se a interface da API atual está em conformidade com os padrões ou entre em contato com seu fornecedor de API para mais informações.",
    "SubscriptionKeyMismatch": "Desculpe, devido a uma falha ocasional no sistema, o uso da assinatura atual está temporariamente inativo. Por favor, clique no botão abaixo para restaurar a assinatura ou entre em contato conosco por e-mail para obter suporte.",
    "SubscriptionPlanLimit": "Seu limite de pontos de assinatura foi atingido, não é possível usar essa funcionalidade. Por favor, faça um upgrade para um plano superior ou configure a API do modelo personalizado para continuar usando.",
    "SystemTimeNotMatchError": "Desculpe, o horário do seu sistema não coincide com o do servidor. Por favor, verifique o horário do seu sistema e tente novamente.",
    "UnknownChatFetchError": "Desculpe, ocorreu um erro desconhecido na solicitação. Por favor, verifique as informações abaixo ou tente novamente."
  },
  "stt": {
    "responseError": "Falha na solicitação de serviço. Verifique a configuração ou tente novamente"
  },
  "testConnectionFailed": "Falha ao testar a conexão: {{error}}",
  "tts": {
    "responseError": "Falha na solicitação de serviço. Verifique a configuração ou tente novamente"
  },
  "unlock": {
    "addProxyUrl": "Adicionar URL de proxy OpenAI (opcional)",
    "apiKey": {
      "description": "Insira sua chave de API {{name}} para iniciar a sessão",
      "imageGenerationDescription": "Digite sua chave API {{name}} para começar a gerar",
      "title": "Usar chave de API personalizada {{name}}"
    },
    "closeMessage": "Fechar mensagem",
    "confirm": "Confirmar e tentar novamente",
    "oauth": {
      "description": "O administrador ativou a autenticação de login unificado. Clique no botão abaixo para fazer login e desbloquear o aplicativo.",
      "success": "Login bem-sucedido",
      "title": "Faça login na sua conta",
      "welcome": "Bem-vindo!"
    },
    "password": {
      "description": "O administrador ativou a criptografia do aplicativo. Insira a senha do aplicativo para desbloqueá-lo. A senha só precisa ser inserida uma vez.",
      "placeholder": "Insira a senha",
      "title": "Insira a senha para desbloquear o aplicativo"
    },
    "tabs": {
      "apiKey": "Chave de API personalizada",
      "password": "Senha"
    }
  },
  "upload": {
    "desc": "Detalhes: {{detail}}",
    "fileOnlySupportInServerMode": "O modo de implantação atual não suporta o upload de arquivos que não sejam imagens. Para fazer o upload de arquivos no formato {{ext}}, mude para a implantação do banco de dados no servidor ou utilize o serviço {{cloud}}.",
    "networkError": "Por favor, verifique se sua rede está funcionando corretamente e se a configuração de CORS do serviço de armazenamento de arquivos está correta.",
    "title": "Falha ao enviar o arquivo, verifique a conexão de rede ou tente novamente mais tarde",
    "unknownError": "Erro: {{reason}}",
    "uploadFailed": "Falha ao fazer o upload do arquivo."
  }
}<|MERGE_RESOLUTION|>--- conflicted
+++ resolved
@@ -86,17 +86,6 @@
     "ExceededContextWindow": "O conteúdo da solicitação atual excede o comprimento que o modelo pode processar. Por favor, reduza a quantidade de conteúdo e tente novamente.",
     "FreePlanLimit": "Atualmente, você é um usuário gratuito e não pode usar essa função. Por favor, faça upgrade para um plano pago para continuar usando.",
     "GoogleAIBlockReason": {
-<<<<<<< HEAD
-      "BLOCKLIST": "Seu conteúdo contém palavras proibidas. Verifique e modifique sua entrada antes de tentar novamente.",
-      "IMAGE_SAFETY": "A geração da imagem foi bloqueada por motivos de segurança. Tente modificar sua solicitação de geração de imagem.",
-      "LANGUAGE": "O idioma que você usou não é suportado no momento. Por favor, tente novamente em inglês ou em outro idioma compatível.",
-      "OTHER": "O conteúdo foi bloqueado por um motivo desconhecido. Tente reformular sua solicitação.",
-      "PROHIBITED_CONTENT": "Sua solicitação pode conter conteúdo proibido. Ajuste seu pedido para garantir que esteja em conformidade com as normas de uso.",
-      "RECITATION": "Seu conteúdo foi bloqueado por possível violação de direitos autorais. Tente usar conteúdo original ou reformule sua solicitação.",
-      "SAFETY": "Seu conteúdo foi bloqueado devido a políticas de segurança. Tente ajustar sua solicitação para evitar conteúdo potencialmente nocivo ou inadequado.",
-      "SPII": "Seu conteúdo pode conter informações pessoais sensíveis. Para proteger a privacidade, remova os dados sensíveis e tente novamente.",
-      "default": "Conteúdo bloqueado: {{blockReason}}。Ajuste sua solicitação e tente novamente."
-=======
       "BLOCKLIST": "Seu conteúdo contém palavras proibidas. Verifique e modifique sua entrada e tente novamente.",
       "IMAGE_SAFETY": "A geração da imagem foi bloqueada por motivos de segurança. Tente modificar sua solicitação de geração de imagem.",
       "LANGUAGE": "O idioma que você está usando não é suportado no momento. Tente perguntar novamente em inglês ou em outro idioma suportado.",
@@ -106,7 +95,6 @@
       "SAFETY": "Seu conteúdo foi bloqueado pelas regras de segurança. Tente ajustar sua solicitação, evitando conteúdo potencialmente nocivo ou inadequado.",
       "SPII": "Seu conteúdo pode conter informações pessoais sensíveis (SPII). Para proteger a privacidade, remova as informações sensíveis e tente novamente.",
       "default": "Conteúdo bloqueado: {{blockReason}}. Ajuste sua solicitação e tente novamente."
->>>>>>> 8d479074
     },
     "InsufficientQuota": "Desculpe, a cota dessa chave atingiu o limite. Verifique se o saldo da conta é suficiente ou aumente a cota da chave e tente novamente.",
     "InvalidAccessCode": "Senha de acesso inválida ou em branco. Por favor, insira a senha de acesso correta ou adicione uma Chave de API personalizada.",
