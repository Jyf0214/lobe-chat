--- conflicted
+++ resolved
@@ -333,11 +333,7 @@
     "description": "Qwen3-30B-A3B-Instruct-2507 是 Qwen3-30B-A3B 非思考模式的更新版本。這是一個擁有 305 億總參數和 33 億激活參數的混合專家（MoE）模型。該模型在多個方面進行了關鍵增強，包括顯著提升了指令遵循、邏輯推理、文本理解、數學、科學、編碼和工具使用等通用能力。同時，它在多語言的長尾知識覆蓋範圍上取得了實質性進展，並能更好地與用戶在主觀和開放式任務中的偏好對齊，從而能夠生成更有幫助的回覆和更高品質的文本。此外，該模型的長文本理解能力也增強到了 256K。此模型僅支援非思考模式，其輸出中不會生成 `<think></think>` 標籤。"
   },
   "Qwen/Qwen3-30B-A3B-Thinking-2507": {
-<<<<<<< HEAD
-    "description": "Qwen3-30B-A3B-Thinking-2507 是由阿里巴巴通義千問團隊發布的 Qwen3 系列最新「思考」模型。作為一個擁有 305 億總參數和 33 億激活參數的混合專家（MoE）模型，它專注於提升複雜任務的處理能力。該模型在邏輯推理、數學、科學、程式設計，以及需要人類專業知識的學術基準測試上表現出顯著的性能提升。同時，在指令遵循、工具使用、文本生成及與人類偏好對齊等通用能力方面也有明顯強化。模型原生支援 256K 的長上下文理解能力，可擴展至 100 萬 tokens。此版本專為「思考模式」設計，旨在透過詳盡的逐步推理來解決高度複雜的任務，其 Agent 智能體能力亦表現出色。"
-=======
     "description": "Qwen3-30B-A3B-Thinking-2507 是由阿里巴巴通義千問團隊發布的 Qwen3 系列最新的思考型模型。作為一個擁有 305 億總參數與 33 億激活參數的混合專家（MoE）模型，它專注於提升處理複雜任務的能力。該模型在邏輯推理、數學、科學、程式設計以及需仰賴人類專業知識的學術基準測試上，展現出顯著的性能提升。同時，它在指令遵循、工具使用、文本生成及與人類偏好對齊等通用能力方面也有顯著增強。模型原生支援 256K 的長上下文理解能力，並可擴展至 100 萬 tokens。此版本專為「思考模式」設計，旨在透過詳盡的逐步推理來解決高度複雜的任務，其 Agent 智能代理能力亦表現出色。"
->>>>>>> 8d479074
   },
   "Qwen/Qwen3-32B": {
     "description": "Qwen3 是一款能力大幅提升的新一代通義千問大模型，在推理、通用、Agent 和多語言等多個核心能力上均達到業界領先水平，並支持思考模式切換。"
@@ -346,17 +342,10 @@
     "description": "Qwen3 是一款能力大幅提升的新一代通義千問大模型，在推理、通用、Agent 和多語言等多個核心能力上均達到業界領先水平，並支持思考模式切換。"
   },
   "Qwen/Qwen3-Coder-30B-A3B-Instruct": {
-<<<<<<< HEAD
-    "description": "Qwen3-Coder-30B-A3B-Instruct 是由阿里巴巴通義千問團隊開發的 Qwen3 系列中的程式碼模型。作為一個經過精簡與優化的模型，它在維持高效能與高效率的同時，專注於提升程式碼處理能力。該模型在代理式程式設計（Agentic Coding）、自動化瀏覽器操作和工具呼叫等複雜任務上，在開源模型中展現出顯著的效能優勢。它原生支援 256K tokens 的長上下文，並可擴展至 1M tokens，從而能更好地進行程式碼庫層級的理解與處理。此外，該模型為 Qwen Code、CLINE 等平台提供強大的代理編碼支援，並設計了專門的函式呼叫格式。"
-  },
-  "Qwen/Qwen3-Coder-480B-A35B-Instruct": {
-    "description": "Qwen3-Coder-480B-A35B-Instruct 是由阿里巴巴發布的、迄今為止最具代理（Agentic）能力的程式碼模型。它是一個擁有 4800 億總參數和 350 億激活參數的混合專家（MoE）模型，在效率與效能之間取得了平衡。該模型原生支援 256K（約 26 萬） tokens 的上下文長度，並可透過 YaRN 等外推方法擴展至 100 萬 tokens，使其能夠處理大規模程式碼庫與複雜的程式設計任務。Qwen3-Coder 專為代理式編碼工作流程設計，不僅能生成程式碼，還能與開發工具與環境自主互動，以解決複雜的程式設計問題。在多個編碼與代理任務的基準測試中，該模型在開源模型中達到頂尖水準，其效能可與 Claude Sonnet 4 等領先模型相媲美。"
-=======
     "description": "Qwen3-Coder-30B-A3B-Instruct 是由阿里巴巴通義千問團隊開發的 Qwen3 系列中的程式碼模型。作為一個經過精簡優化的模型，它在保持高效能與高效率的同時，專注於提升程式碼處理能力。該模型在代理式程式設計（Agentic Coding）、自動化瀏覽器操作與工具呼叫等複雜任務上，在開源模型中展現出顯著的效能優勢。它原生支援 256K tokens 的長上下文，並可擴充至 1M tokens，從而能更好地進行程式碼庫層級的理解與處理。此外，該模型為 Qwen Code、CLINE 等平台提供了強大的代理編碼支援，並設計了專門的函式呼叫格式。"
   },
   "Qwen/Qwen3-Coder-480B-A35B-Instruct": {
     "description": "Qwen3-Coder-480B-A35B-Instruct 是由阿里巴巴發佈的、迄今為止最具代理（Agentic）能力的程式碼模型。它是一個擁有 4,800 億總參數和 350 億激活參數的混合專家（MoE）模型，在效率和效能之間取得了平衡。該模型原生支援 256K（約 26 萬）tokens 的上下文長度，並可透過 YaRN 等外推方法擴展至 100 萬 tokens，使其能夠處理大規模程式碼庫與複雜的程式設計任務。Qwen3-Coder 專為代理式編碼工作流程設計，不僅能產生程式碼，還能與開發工具與環境自主互動，以解決複雜的程式設計問題。在多個編碼與代理任務的基準測試中，該模型在開源模型中達到頂尖水準，其表現可與 Claude Sonnet 4 等領先模型相媲美。"
->>>>>>> 8d479074
   },
   "Qwen2-72B-Instruct": {
     "description": "Qwen2 是 Qwen 模型的最新系列，支持 128k 上下文，對比當前最優的開源模型，Qwen2-72B 在自然語言理解、知識、代碼、數學及多語言等多項能力上均顯著超越當前領先的模型。"
@@ -1124,17 +1113,10 @@
     "description": "FLUX.1 [dev] 是一款面向非商業應用的開源權重、精煉模型。FLUX.1 [dev] 在保持了與 FLUX 專業版相近的圖像品質和指令遵循能力的同時，具備更高的運行效率。相較於同尺寸的標準模型，它在資源利用上更為高效。"
   },
   "flux-kontext-max": {
-<<<<<<< HEAD
-    "description": "最先進的上下文圖像生成與編輯 — 結合文字與圖像，以獲得精確且連貫的結果。"
-  },
-  "flux-kontext-pro": {
-    "description": "最先進的情境化圖像生成與編輯——結合文字與影像，以獲得精準且連貫的結果。"
-=======
     "description": "最先進的上下文影像生成與編輯——結合文字與影像以獲得精準、連貫的結果。"
   },
   "flux-kontext-pro": {
     "description": "最先進的上下文圖像生成與編輯——結合文字與圖像以獲得精準、連貫的結果。"
->>>>>>> 8d479074
   },
   "flux-kontext/dev": {
     "description": "專注於圖像編輯任務的FLUX.1模型，支援文字和圖像輸入。"
@@ -1146,17 +1128,10 @@
     "description": "頂級商用 AI 圖像生成模型——無與倫比的圖像品質與多樣化輸出表現。"
   },
   "flux-pro-1.1": {
-<<<<<<< HEAD
-    "description": "升級版專業級 AI 圖像生成模型——提供卓越的圖像品質與精準的提示詞遵循能力。"
-  },
-  "flux-pro-1.1-ultra": {
-    "description": "超高解析度 AI 圖像生成——支援 4 百萬像素輸出，10 秒內生成超清圖像。"
-=======
     "description": "升級版專業級AI圖像生成模型——提供卓越的圖像品質與對提示詞的精準遵從能力。"
   },
   "flux-pro-1.1-ultra": {
     "description": "超高解析度 AI 圖像生成——支援 4 兆像素輸出，10 秒內生成超清圖像。"
->>>>>>> 8d479074
   },
   "flux-pro/kontext": {
     "description": "FLUX.1 Kontext [pro] 能夠處理文字和參考圖像作為輸入，無縫實現目標性的局部編輯和複雜的整體場景變換。"
@@ -1348,11 +1323,7 @@
     "description": "GLM-4.5 的極速版，在性能強勁的同時，生成速度可達 100 tokens/秒。"
   },
   "glm-4.5v": {
-<<<<<<< HEAD
-    "description": "智譜新一代基於 MOE 架構的視覺推理模型，擁有 106B 的總參數量與 12B 的激活參數量，在各類基準測試中達到全球同級別開源多模態模型 SOTA，涵蓋圖像、影片、文件理解及 GUI 任務等常見任務。"
-=======
     "description": "智譜新一代基於 MOE 架構的視覺推理模型，總參數量為106B、激活參數量為12B，在各類基準測試中達到同級別開源多模態模型的全球 SOTA，涵蓋圖像、視訊、文件理解及 GUI 任務等常見任務。"
->>>>>>> 8d479074
   },
   "glm-4v": {
     "description": "GLM-4V提供強大的圖像理解與推理能力，支持多種視覺任務。"
@@ -1492,13 +1463,7 @@
   "gpt-4.1-nano": {
     "description": "GPT-4.1 mini 提供了智能、速度和成本之間的平衡，使其成為許多用例中具吸引力的模型。"
   },
-<<<<<<< HEAD
-  "gpt-4.5-preview": {
-    "description": "GPT-4.5-preview 是最新的通用模型，具備豐富的世界知識，並能更準確地理解使用者的意圖，擅長創意任務與代理規劃。該模型的知識截至2023年10月。"
-  },
-=======
   "gpt-4.5-preview": "GPT-4.5-preview 是最新的通用模型，具備深厚的世界知識並能更好地理解使用者意圖，擅長創意任務與代理規劃。此模型的知識截至 2023 年 10 月。",
->>>>>>> 8d479074
   "gpt-4o": {
     "description": "ChatGPT-4o是一款動態模型，實時更新以保持當前最新版本。它結合了強大的語言理解與生成能力，適合於大規模應用場景，包括客戶服務、教育和技術支持。"
   },
@@ -1701,11 +1666,7 @@
     "description": "圖像生成模型，畫面表現細膩，支持文生圖並進行畫風設定。"
   },
   "imagen-4.0-fast-generate-001": {
-<<<<<<< HEAD
-    "description": "Imagen 第四代文字生成影像模型系列（快速版）"
-=======
     "description": "Imagen 第4代文字生成影像模型系列（快速版）"
->>>>>>> 8d479074
   },
   "imagen-4.0-generate-001": {
     "description": "Imagen 第四代文字生成影像模型系列"
@@ -1714,11 +1675,7 @@
     "description": "Imagen 第四代文字轉圖像模型系列"
   },
   "imagen-4.0-ultra-generate-001": {
-<<<<<<< HEAD
-    "description": "Imagen 第四代文字生成圖像模型系列 — Ultra 版"
-=======
     "description": "Imagen 第四代文字生成影像模型系列 Ultra 版"
->>>>>>> 8d479074
   },
   "imagen-4.0-ultra-generate-preview-06-06": {
     "description": "Imagen 第四代文字轉圖像模型系列 超級版"
@@ -1760,11 +1717,7 @@
     "description": "kimi-k2 是一款具備超強程式碼和 Agent 能力的 MoE 架構基礎模型，總參數 1T，激活參數 32B。在通用知識推理、程式設計、數學、Agent 等主要類別的基準性能測試中，K2 模型的性能超越其他主流開源模型。"
   },
   "kimi-k2-turbo-preview": {
-<<<<<<< HEAD
-    "description": "kimi-k2 是一款具備超強程式碼與智能代理（Agent）能力的 MoE 架構基礎模型，總參數量為 1T，激活參數為 32B。在通用知識推理、程式設計、數學與智能代理等主要類別的基準測試中，K2 模型的表現超越其他主流開源模型。"
-=======
     "description": "kimi-k2 是一款具備超強程式碼與 Agent 能力的 MoE 架構的基礎模型，總參數 1T，激活參數 32B。在通用知識推理、程式設計、數學與 Agent 等主要類別的基準效能測試中，K2 模型的表現超越其他主流開源模型。"
->>>>>>> 8d479074
   },
   "kimi-latest": {
     "description": "Kimi 智能助手產品使用最新的 Kimi 大模型，可能包含尚未穩定的特性。支持圖片理解，同時會自動根據請求的上下文長度選擇 8k/32k/128k 模型作為計費模型"
@@ -1851,11 +1804,7 @@
     "description": "LLaVA 是結合視覺編碼器和 Vicuna 的多模態模型，用於強大的視覺和語言理解。"
   },
   "magistral-medium-latest": {
-<<<<<<< HEAD
-    "description": "Magistral Medium 1.1 是 Mistral AI 於2025年7月發布的前沿級推理模型。"
-=======
     "description": "Magistral Medium 1.1 為 Mistral AI 於 2025 年 7 月發佈的尖端推理模型。"
->>>>>>> 8d479074
   },
   "mathstral": {
     "description": "MathΣtral 專為科學研究和數學推理設計，提供有效的計算能力和結果解釋。"
@@ -2188,11 +2137,7 @@
     "description": "o1-mini是一款針對程式設計、數學和科學應用場景而設計的快速、經濟高效的推理模型。該模型具有128K上下文和2023年10月的知識截止日期。"
   },
   "o1-preview": {
-<<<<<<< HEAD
-    "description": "專注於高階推理與解決複雜問題，包括數學與科學任務。非常適合需要深入上下文理解與自主工作流程的應用。"
-=======
     "description": "專注於高階推理與解決複雜問題（包括數學與科學任務）。非常適合需要深入上下文理解並能自主執行工作流程的應用。"
->>>>>>> 8d479074
   },
   "o1-pro": {
     "description": "o1 系列模型經過強化學習訓練，能夠在回答前進行思考，並執行複雜的推理任務。o1-pro 模型使用了更多計算資源，以進行更深入的思考，從而持續提供更優質的回答。"
@@ -2312,15 +2257,6 @@
     "description": "通義千問代碼模型。"
   },
   "qwen-flash": {
-<<<<<<< HEAD
-    "description": "通義千問系列為速度最快、成本極低的模型，適合處理簡單任務。"
-  },
-  "qwen-image": {
-    "description": "Qwen-Image 是一款通用圖像生成模型，支援多種藝術風格，尤其擅長複雜文本的渲染，特別是在中英文文本處理方面。模型支援多行版面配置、段落級文字生成以及細粒度的細節刻劃，可實現複雜的圖文混合版面設計。"
-  },
-  "qwen-image-edit": {
-    "description": "Qwen 團隊發佈的專業圖像編輯模型，支援語義編輯與外觀編輯，能夠精確編輯中文與英文文字，實現風格轉換、物件旋轉等高品質圖像編輯。"
-=======
     "description": "通義千問系列為速度最快、成本極低的模型，適合用於簡單任務。"
   },
   "qwen-image": {
@@ -2328,7 +2264,6 @@
   },
   "qwen-image-edit": {
     "description": "Qwen 團隊發布的專業圖像編輯模型，支援語意編輯與外觀編輯，能夠精確編輯中文與英文字元，實現風格轉換、物件旋轉等高品質圖像編輯。"
->>>>>>> 8d479074
   },
   "qwen-long": {
     "description": "通義千問超大規模語言模型，支持長文本上下文，以及基於長文檔、多文檔等多個場景的對話功能。"
@@ -2355,11 +2290,7 @@
     "description": "通義千問超大規模語言模型增強版，支持中文、英文等不同語言輸入。"
   },
   "qwen-turbo": {
-<<<<<<< HEAD
-    "description": "通義千問 Turbo 後續不再更新，建議改用通義千問 Flash。通義千問超大規模語言模型，支援中文、英文等不同語言輸入。"
-=======
     "description": "通義千問 Turbo 將不再更新，建議以通義千問 Flash 取代。通義千問為超大規模語言模型，支援中文、英文等多種語言輸入。"
->>>>>>> 8d479074
   },
   "qwen-vl-chat-v1": {
     "description": "通義千問VL支持靈活的交互方式，包括多圖、多輪問答、創作等能力的模型。"
@@ -2677,21 +2608,13 @@
     "description": "階躍星辰新一代生圖模型，該模型專注於圖像生成任務，能夠根據用戶提供的文本描述，生成高品質的圖像。新模型生成圖片質感更真實，中英文文字生成能力更強。"
   },
   "step-3": {
-<<<<<<< HEAD
-    "description": "該模型擁有強大的視覺感知與複雜推理能力。能夠準確完成跨領域的複雜知識理解、數學與視覺資訊的交叉分析，以及日常生活中各類視覺分析問題。"
-=======
     "description": "該模型具備強大的視覺感知與複雜推理能力，能準確完成跨領域的複雜知識理解、數學與視覺資訊的交叉分析，以及日常生活中各類視覺分析任務。"
->>>>>>> 8d479074
   },
   "step-r1-v-mini": {
     "description": "該模型是擁有強大的圖像理解能力的推理大模型，能夠處理圖像和文字信息，經過深度思考後輸出文本生成文本內容。該模型在視覺推理領域表現突出，同時擁有第一梯隊的數學、程式碼、文本推理能力。上下文長度為100k。"
   },
   "stepfun-ai/step3": {
-<<<<<<< HEAD
-    "description": "Step3 是由階躍星辰（StepFun）所發表的前瞻性多模態推理模型，基於專家混合（MoE）架構，擁有 321B 總參數與 38B 激活參數。該模型採用端到端設計，旨在將解碼成本降到最低，同時在視覺語言推理方面提供頂尖表現。透過多矩陣分解注意力（MFA）與注意力-FFN 解耦（AFD）的協同設計，Step3 在旗艦級與低階加速器上皆能維持卓越效率。在預訓練階段，Step3 處理了超過 20T 的文本 token 與 4T 的圖文混合 token，涵蓋十多種語言。該模型在數學、程式碼以及多模態等多個基準測試中，均達到開源模型的領先水準。"
-=======
     "description": "Step3 是由階躍星辰（StepFun）發布的前沿多模態推理模型，它基於擁有 321B 總參數和 38B 激活參數的專家混合（MoE）架構構建。該模型採用端到端設計，旨在將解碼成本降到最低，同時在視覺-語言推理方面提供頂級效能。透過多矩陣分解注意力（MFA）與注意力與 FFN 解耦（AFD）的協同設計，Step3 在旗艦級與較低階的加速器上仍能維持卓越效率。在預訓練階段，Step3 處理了超過 20T 的文字 token 與 4T 的圖文混合 token，涵蓋十多種語言。該模型在數學、程式碼及多模態等多項基準測試中，均達到開源模型的領先水準。"
->>>>>>> 8d479074
   },
   "taichu_llm": {
     "description": "紫東太初語言大模型具備超強語言理解能力以及文本創作、知識問答、代碼編程、數學計算、邏輯推理、情感分析、文本摘要等能力。創新性地將大數據預訓練與多源豐富知識相結合，通過持續打磨算法技術，並不斷吸收海量文本數據中詞彙、結構、語法、語義等方面的新知識，實現模型效果不斷進化。為用戶提供更加便捷的信息和服務以及更為智能化的體驗。"
@@ -2841,10 +2764,6 @@
     "description": "GLM-4.5-Air 是一款專為智能體應用打造的基礎模型，使用了混合專家（Mixture-of-Experts）架構。在工具調用、網頁瀏覽、軟體工程、前端程式設計領域進行了深度優化，支持無縫接入 Claude Code、Roo Code 等程式碼智能體中使用。GLM-4.5 採用混合推理模式，可以適應複雜推理和日常使用等多種應用場景。"
   },
   "zai-org/GLM-4.5V": {
-<<<<<<< HEAD
-    "description": "GLM-4.5V 是由智譜 AI（Zhipu AI）發布的最新一代視覺語言模型（VLM）。該模型基於擁有 106B 總參數和 12B 激活參數的旗艦文本模型 GLM-4.5-Air 構建，採用了混合專家（MoE）架構，旨在以更低的推論成本實現卓越表現。GLM-4.5V 在技術上延續了 GLM-4.1V-Thinking 的路線，並引入三維旋轉位置編碼（3D-RoPE）等創新，顯著增強了對三維空間關係的感知與推理能力。透過在預訓練、監督微調和強化學習階段的優化，該模型具備處理圖像、影片、長文件等多種視覺內容的能力，在 41 個公開的多模態基準測試中達到同級別開源模型的頂尖水準。此外，模型還新增了「思考模式」開關，允許使用者在快速回應與深度推理之間靈活選擇，以平衡效率與效果。"
-=======
     "description": "GLM-4.5V 是由智譜 AI（Zhipu AI）發布的最新一代視覺語言模型（VLM）。該模型基於擁有 106B 總參數和 12B 激活參數的旗艦文本模型 GLM-4.5-Air 構建，採用了混合專家（MoE）架構，旨在以更低的推理成本實現卓越性能。GLM-4.5V 在技術上延續了 GLM-4.1V-Thinking 的路線，並引入了三維旋轉位置編碼（3D-RoPE）等創新，顯著增強了對三維空間關係的感知與推理能力。透過在預訓練、監督微調和強化學習階段的優化，該模型具備處理影像、影片、長文檔等多種視覺內容的能力，在 41 個公開的多模態基準測試中達到同級別開源模型的頂尖水準。此外，模型還新增了「思考模式」開關，允許使用者在快速回應與深度推理之間靈活選擇，以平衡效率與效果。"
->>>>>>> 8d479074
   }
 }