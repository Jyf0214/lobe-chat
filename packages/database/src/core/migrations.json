--- conflicted
+++ resolved
@@ -223,10 +223,7 @@
     "hash": "9646161fa041354714f823d726af27247bcd6e60fa3be5698c0d69f337a5700b"
   },
   {
-    "sql": [
-      "DROP TABLE \"user_budgets\";",
-      "\nDROP TABLE \"user_subscriptions\";"
-    ],
+    "sql": ["DROP TABLE \"user_budgets\";", "\nDROP TABLE \"user_subscriptions\";"],
     "bps": true,
     "folderMillis": 1729699958471,
     "hash": "7dad43a2a25d1aec82124a4e53f8d82f8505c3073f23606c1dc5d2a4598eacf9"
@@ -298,9 +295,7 @@
     "hash": "845a692ceabbfc3caf252a97d3e19a213bc0c433df2689900135f9cfded2cf49"
   },
   {
-    "sql": [
-      "ALTER TABLE \"messages\" ADD COLUMN \"reasoning\" jsonb;"
-    ],
+    "sql": ["ALTER TABLE \"messages\" ADD COLUMN \"reasoning\" jsonb;"],
     "bps": true,
     "folderMillis": 1737609172353,
     "hash": "2cb36ae4fcdd7b7064767e04bfbb36ae34518ff4bb1b39006f2dd394d1893868"
@@ -515,9 +510,7 @@
     "hash": "a7ccf007fd185ff922823148d1eae6fafe652fc98d2fd2793f84a84f29e93cd1"
   },
   {
-    "sql": [
-      "ALTER TABLE \"ai_providers\" ADD COLUMN \"config\" jsonb;"
-    ],
+    "sql": ["ALTER TABLE \"ai_providers\" ADD COLUMN \"config\" jsonb;"],
     "bps": true,
     "folderMillis": 1749309388370,
     "hash": "39cea379f08ee4cb944875c0b67f7791387b508c2d47958bb4cd501ed1ef33eb"
@@ -569,39 +562,21 @@
   },
   {
     "sql": [
-<<<<<<< HEAD
-      "CREATE TABLE \"chat_groups\" (\n\t\"id\" text PRIMARY KEY NOT NULL,\n\t\"slug\" varchar(100),\n\t\"title\" text,\n\t\"description\" text,\n\t\"config\" jsonb,\n\t\"client_id\" text,\n\t\"user_id\" text NOT NULL,\n\t\"group_id\" text,\n\t\"pinned\" boolean DEFAULT false,\n\t\"accessed_at\" timestamp with time zone DEFAULT now() NOT NULL,\n\t\"created_at\" timestamp with time zone DEFAULT now() NOT NULL,\n\t\"updated_at\" timestamp with time zone DEFAULT now() NOT NULL,\n\tCONSTRAINT \"chat_groups_slug_unique\" UNIQUE(\"slug\")\n);\n",
-      "\nCREATE TABLE \"chat_groups_agents\" (\n\t\"chat_group_id\" text NOT NULL,\n\t\"agent_id\" text NOT NULL,\n\t\"user_id\" text NOT NULL,\n\t\"enabled\" boolean DEFAULT true,\n\t\"order\" integer DEFAULT 0,\n\t\"role\" text DEFAULT 'participant',\n\t\"accessed_at\" timestamp with time zone DEFAULT now() NOT NULL,\n\t\"created_at\" timestamp with time zone DEFAULT now() NOT NULL,\n\t\"updated_at\" timestamp with time zone DEFAULT now() NOT NULL,\n\tCONSTRAINT \"chat_groups_agents_chat_group_id_agent_id_pk\" PRIMARY KEY(\"chat_group_id\",\"agent_id\")\n);\n",
-      "\nALTER TABLE \"messages\" ADD COLUMN \"group_id\" text;",
-      "\nALTER TABLE \"messages\" ADD COLUMN \"target_id\" text;",
-      "\nALTER TABLE \"topics\" ADD COLUMN \"group_id\" text;",
-      "\nALTER TABLE \"chat_groups\" ADD CONSTRAINT \"chat_groups_user_id_users_id_fk\" FOREIGN KEY (\"user_id\") REFERENCES \"public\".\"users\"(\"id\") ON DELETE cascade ON UPDATE no action;",
-      "\nALTER TABLE \"chat_groups\" ADD CONSTRAINT \"chat_groups_group_id_session_groups_id_fk\" FOREIGN KEY (\"group_id\") REFERENCES \"public\".\"session_groups\"(\"id\") ON DELETE set null ON UPDATE no action;",
-=======
       "CREATE TABLE IF NOT EXISTS \"chat_groups\" (\n\t\"id\" text PRIMARY KEY NOT NULL,\n\t\"title\" text,\n\t\"description\" text,\n\t\"config\" jsonb,\n\t\"client_id\" text,\n\t\"user_id\" text NOT NULL,\n\t\"pinned\" boolean DEFAULT false,\n\t\"accessed_at\" timestamp with time zone DEFAULT now() NOT NULL,\n\t\"created_at\" timestamp with time zone DEFAULT now() NOT NULL,\n\t\"updated_at\" timestamp with time zone DEFAULT now() NOT NULL\n);\n",
       "\nCREATE TABLE IF NOT EXISTS \"chat_groups_agents\" (\n\t\"chat_group_id\" text NOT NULL,\n\t\"agent_id\" text NOT NULL,\n\t\"user_id\" text NOT NULL,\n\t\"enabled\" boolean DEFAULT true,\n\t\"order\" integer DEFAULT 0,\n\t\"role\" text DEFAULT 'participant',\n\t\"accessed_at\" timestamp with time zone DEFAULT now() NOT NULL,\n\t\"created_at\" timestamp with time zone DEFAULT now() NOT NULL,\n\t\"updated_at\" timestamp with time zone DEFAULT now() NOT NULL,\n\tCONSTRAINT \"chat_groups_agents_chat_group_id_agent_id_pk\" PRIMARY KEY(\"chat_group_id\",\"agent_id\")\n);\n",
       "\nALTER TABLE \"messages\" ADD COLUMN IF NOT EXISTS \"group_id\" text;",
       "\nALTER TABLE \"messages\" ADD COLUMN IF NOT EXISTS \"target_id\" text;",
       "\nALTER TABLE \"topics\" ADD COLUMN IF NOT EXISTS \"group_id\" text;",
       "\nALTER TABLE \"chat_groups\" ADD CONSTRAINT \"chat_groups_user_id_users_id_fk\" FOREIGN KEY (\"user_id\") REFERENCES \"public\".\"users\"(\"id\") ON DELETE cascade ON UPDATE no action;",
->>>>>>> 8d479074
       "\nALTER TABLE \"chat_groups_agents\" ADD CONSTRAINT \"chat_groups_agents_chat_group_id_chat_groups_id_fk\" FOREIGN KEY (\"chat_group_id\") REFERENCES \"public\".\"chat_groups\"(\"id\") ON DELETE cascade ON UPDATE no action;",
       "\nALTER TABLE \"chat_groups_agents\" ADD CONSTRAINT \"chat_groups_agents_agent_id_agents_id_fk\" FOREIGN KEY (\"agent_id\") REFERENCES \"public\".\"agents\"(\"id\") ON DELETE cascade ON UPDATE no action;",
       "\nALTER TABLE \"chat_groups_agents\" ADD CONSTRAINT \"chat_groups_agents_user_id_users_id_fk\" FOREIGN KEY (\"user_id\") REFERENCES \"public\".\"users\"(\"id\") ON DELETE cascade ON UPDATE no action;",
       "\nCREATE UNIQUE INDEX \"chat_groups_client_id_user_id_unique\" ON \"chat_groups\" USING btree (\"client_id\",\"user_id\");",
       "\nALTER TABLE \"messages\" ADD CONSTRAINT \"messages_group_id_chat_groups_id_fk\" FOREIGN KEY (\"group_id\") REFERENCES \"public\".\"chat_groups\"(\"id\") ON DELETE set null ON UPDATE no action;",
-<<<<<<< HEAD
-      "\nALTER TABLE \"topics\" ADD CONSTRAINT \"topics_group_id_chat_groups_id_fk\" FOREIGN KEY (\"group_id\") REFERENCES \"public\".\"chat_groups\"(\"id\") ON DELETE cascade ON UPDATE no action;"
-    ],
-    "bps": true,
-    "folderMillis": 1756194503346,
-    "hash": "cafb0b9f1cc773a9609a48ae958ed11fb2ead8498449694dc0dea81bc94b6fd5"
-=======
       "\nALTER TABLE \"topics\" ADD CONSTRAINT \"topics_group_id_chat_groups_id_fk\" FOREIGN KEY (\"group_id\") REFERENCES \"public\".\"chat_groups\"(\"id\") ON DELETE cascade ON UPDATE no action;\n"
     ],
     "bps": true,
     "folderMillis": 1756298669289,
     "hash": "3af468ca75761ca4ca4e32ba8704728f0499aa935bfe00ae5aabfa8405a18bd4"
->>>>>>> 8d479074
   }
 ]