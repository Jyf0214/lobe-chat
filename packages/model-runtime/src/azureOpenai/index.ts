import debug from 'debug';
import OpenAI, { AzureOpenAI } from 'openai';
import type { Stream } from 'openai/streaming';

import { LobeRuntimeAI } from '../BaseAI';
import { systemToUserModels } from '../const/models';
import {
  ChatMethodOptions,
  ChatStreamPayload,
  Embeddings,
  EmbeddingsOptions,
  EmbeddingsPayload,
  ModelProvider,
} from '../types';
<<<<<<< HEAD
=======
import { AgentRuntimeErrorType } from '../types/error';
>>>>>>> d1c56455
import { CreateImagePayload, CreateImageResponse } from '../types/image';
import { AgentRuntimeError } from '../utils/createError';
import { debugStream } from '../utils/debugStream';
import { transformResponseToStream } from '../utils/openaiCompatibleFactory';
import { convertImageUrlToFile, convertOpenAIMessages } from '../utils/openaiHelpers';
import { StreamingResponse } from '../utils/response';
import { OpenAIStream } from '../utils/streams';

const azureImageLogger = debug('lobe-image:azure');
export class LobeAzureOpenAI implements LobeRuntimeAI {
  client: AzureOpenAI;

  constructor(params: { apiKey?: string; apiVersion?: string; baseURL?: string } = {}) {
    if (!params.apiKey || !params.baseURL)
      throw AgentRuntimeError.createError(AgentRuntimeErrorType.InvalidProviderAPIKey);

    this.client = new AzureOpenAI({
      apiKey: params.apiKey,
      apiVersion: params.apiVersion,
      dangerouslyAllowBrowser: true,
      endpoint: params.baseURL,
    });

    this.baseURL = params.baseURL;
  }

  baseURL: string;

  async chat(payload: ChatStreamPayload, options?: ChatMethodOptions) {
    const { messages, model, ...params } = payload;
    // o1 series models on Azure OpenAI does not support streaming currently
    const enableStreaming = model.includes('o1') ? false : (params.stream ?? true);

    const updatedMessages = messages.map((message) => ({
      ...message,
      role:
        // Convert 'system' role to 'user' or 'developer' based on the model
        (model.includes('o1') || model.includes('o3')) && message.role === 'system'
          ? [...systemToUserModels].some((sub) => model.includes(sub))
            ? 'user'
            : 'developer'
          : message.role,
    }));

    try {
      // Create parameters with proper typing for OpenAI SDK, handling reasoning_effort compatibility
      const { reasoning_effort, ...otherParams } = params;

      // Convert 'minimal' to 'low' for OpenAI SDK compatibility
      const compatibleReasoningEffort = reasoning_effort === 'minimal' ? 'low' : reasoning_effort;

      const baseParams = {
        messages: await convertOpenAIMessages(
          updatedMessages as OpenAI.ChatCompletionMessageParam[],
        ),
        model,
        ...otherParams,
        max_completion_tokens: undefined,
        tool_choice: params.tools ? ('auto' as const) : undefined,
      };

      // Add reasoning_effort only if it exists and cast to proper type
      const openaiParams = compatibleReasoningEffort
        ? {
            ...baseParams,
            reasoning_effort: compatibleReasoningEffort as 'low' | 'medium' | 'high',
          }
        : baseParams;

      const response = enableStreaming
        ? await this.client.chat.completions.create({ ...openaiParams, stream: true })
        : await this.client.chat.completions.create({ ...openaiParams, stream: false });
      if (enableStreaming) {
        const stream = response as Stream<OpenAI.ChatCompletionChunk>;
        const [prod, debug] = stream.tee();
        if (process.env.DEBUG_AZURE_CHAT_COMPLETION === '1') {
          debugStream(debug.toReadableStream()).catch(console.error);
        }
        return StreamingResponse(OpenAIStream(prod, { callbacks: options?.callback }), {
          headers: options?.headers,
        });
      } else {
        const stream = transformResponseToStream(response as OpenAI.ChatCompletion);
        return StreamingResponse(OpenAIStream(stream, { callbacks: options?.callback }), {
          headers: options?.headers,
        });
      }
    } catch (e) {
      return this.handleError(e, model);
    }
  }

  async embeddings(payload: EmbeddingsPayload, options?: EmbeddingsOptions): Promise<Embeddings[]> {
    try {
      const res = await this.client.embeddings.create(
        { ...payload, encoding_format: 'float', user: options?.user },
        { headers: options?.headers, signal: options?.signal },
      );

      return res.data.map((item) => item.embedding);
    } catch (error) {
      return this.handleError(error, payload.model);
    }
  }

  // Create image using Azure OpenAI Images API (gpt-image-1 or DALL·E deployments)
  async createImage(payload: CreateImagePayload): Promise<CreateImageResponse> {
    const { model, params } = payload;
    azureImageLogger('Creating image with model: %s and params: %O', model, params);

    try {
      // Clone params and remap imageUrls/imageUrl -> image
      const userInput: Record<string, any> = { ...params };

      // Convert imageUrls to 'image' for edit API
      if (Array.isArray(userInput.imageUrls) && userInput.imageUrls.length > 0) {
        const imageFiles = await Promise.all(
          userInput.imageUrls.map((url: string) => convertImageUrlToFile(url)),
        );
        userInput.image = imageFiles.length === 1 ? imageFiles[0] : imageFiles;
      }

      // Backward compatibility: single imageUrl -> image
      if (userInput.imageUrl && !userInput.image) {
        userInput.image = await convertImageUrlToFile(userInput.imageUrl);
      }

      // Remove non-API parameters to avoid unknown_parameter errors
      delete userInput.imageUrls;
      delete userInput.imageUrl;

      const isImageEdit = Boolean(userInput.image);

      azureImageLogger('Is Image Edit: ' + isImageEdit);
      // Azure/OpenAI Images: remove unsupported/auto values where appropriate
      if (userInput.size === 'auto') delete userInput.size;

      // Build options: do not force response_format for gpt-image-1
      const options: any = {
        model,
        n: 1,
        ...(isImageEdit ? { input_fidelity: 'high' } : {}),
        ...userInput,
      };

      // For generate, ensure no 'image' field is sent
      if (!isImageEdit) delete options.image;

      // Call Azure Images API
      const img = isImageEdit
        ? await this.client.images.edit(options)
        : await this.client.images.generate(options);

      // Normalize possible string JSON response -- Sometimes Azure Image API returns a text/plain Content-Type
      let result: any = img as any;
      if (typeof result === 'string') {
        try {
          result = JSON.parse(result);
        } catch {
          const truncated = result.length > 500 ? result.slice(0, 500) + '...[truncated]' : result;
          azureImageLogger(
            `Failed to parse string response from images API. Raw response: ${truncated}`,
          );
          throw new Error('Invalid image response: expected JSON string but parsing failed');
        }
      } else if (result && typeof result === 'object') {
        // Handle common Azure REST shapes
        if (typeof (result as any).bodyAsText === 'string') {
          try {
            result = JSON.parse((result as any).bodyAsText);
          } catch {
            const rawText = (result as any).bodyAsText;
            const truncated =
              rawText.length > 500 ? rawText.slice(0, 500) + '...[truncated]' : rawText;
            azureImageLogger(
              `Failed to parse bodyAsText from images API. Raw response: ${truncated}`,
            );
            throw new Error('Invalid image response: bodyAsText not valid JSON');
          }
        } else if (typeof (result as any).body === 'string') {
          try {
            result = JSON.parse((result as any).body);
          } catch {
            azureImageLogger('Failed to parse body from images API response');
            throw new Error('Invalid image response: body not valid JSON');
          }
        }
      }

      // Validate response
      if (!result || !result.data || !Array.isArray(result.data) || result.data.length === 0) {
        throw new Error(
          `Invalid image response: missing or empty data array. Response: ${JSON.stringify(result)}`,
        );
      }

      const imageData: any = result.data[0];
      if (!imageData)
        throw new Error('Invalid image response: first data item is null or undefined');

      // Prefer base64 if provided, otherwise URL
      if (imageData.b64_json) {
        const mimeType = 'image/png';
        return { imageUrl: `data:${mimeType};base64,${imageData.b64_json}` };
      }

      if (imageData.url) {
        return { imageUrl: imageData.url };
      }

      throw new Error('Invalid image response: missing both b64_json and url fields');
    } catch (e) {
      return this.handleError(e, model);
    }
  }

  protected handleError(e: any, model?: string): never {
    let error = e as { [key: string]: any; code: string; message: string };

    if (error.code) {
      switch (error.code) {
        case 'DeploymentNotFound': {
          error = { ...error, deployId: model };
        }
      }
    } else {
      error = {
        cause: error.cause,
        message: error.message,
        name: error.name,
      } as any;
    }

    const errorType = error.code
      ? AgentRuntimeErrorType.ProviderBizError
      : AgentRuntimeErrorType.AgentRuntimeError;

    throw AgentRuntimeError.chat({
      endpoint: this.maskSensitiveUrl(this.baseURL),
      error,
      errorType,
      provider: ModelProvider.Azure,
    });
  }

  // Convert object keys to camel case, copy from `@azure/openai` in `node_modules/@azure/openai/dist/index.cjs`
  private camelCaseKeys = (obj: any): any => {
    if (typeof obj !== 'object' || !obj) return obj;
    if (Array.isArray(obj)) {
      return obj.map((v) => this.camelCaseKeys(v));
    } else {
      for (const key of Object.keys(obj)) {
        const value = obj[key];
        const newKey = this.tocamelCase(key);
        if (newKey !== key) {
          delete obj[key];
        }
        obj[newKey] = typeof obj[newKey] === 'object' ? this.camelCaseKeys(value) : value;
      }
      return obj;
    }
  };

  private tocamelCase = (str: string) => {
    return str
      .toLowerCase()
      .replaceAll(/(_[a-z])/g, (group) => group.toUpperCase().replace('_', ''));
  };

  private maskSensitiveUrl = (url: string) => {
    // 使用正则表达式匹配 'https://' 后面和 '.openai.azure.com/' 前面的内容
    const regex = /^(https:\/\/)([^.]+)(\.openai\.azure\.com\/.*)$/;

    // 使用替换函数
    return url.replace(regex, (match, protocol, subdomain, rest) => {
      // 将子域名替换为 '***'
      return `${protocol}***${rest}`;
    });
  };
}<|MERGE_RESOLUTION|>--- conflicted
+++ resolved
@@ -12,10 +12,7 @@
   EmbeddingsPayload,
   ModelProvider,
 } from '../types';
-<<<<<<< HEAD
-=======
 import { AgentRuntimeErrorType } from '../types/error';
->>>>>>> d1c56455
 import { CreateImagePayload, CreateImageResponse } from '../types/image';
 import { AgentRuntimeError } from '../utils/createError';
 import { debugStream } from '../utils/debugStream';
