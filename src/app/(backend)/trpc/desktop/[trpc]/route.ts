--- conflicted
+++ resolved
@@ -6,14 +6,6 @@
 import { prepareRequestForTRPC } from '@/libs/trpc/utils/request-adapter';
 import { desktopRouter } from '@/server/routers/desktop';
 
-<<<<<<< HEAD
-const handler = (req: NextRequest) =>
-    fetchRequestHandler({
-        /**
-         * @link https://trpc.io/docs/v11/context
-         */
-        createContext: () => createLambdaContext(req),
-=======
 const handler = (req: NextRequest) => {
   // Clone the request to avoid "Response body object should not be disturbed or locked" error
   // in Next.js 16 when the body stream has been consumed by Next.js internal mechanisms
@@ -24,7 +16,6 @@
      * @link https://trpc.io/docs/v11/context
      */
     createContext: () => createLambdaContext(req),
->>>>>>> 2c93d9bb
 
         endpoint: '/trpc/desktop',
 
@@ -33,16 +24,6 @@
             console.error(error);
         },
 
-<<<<<<< HEAD
-        req,
-        responseMeta({ ctx }) {
-            const headers = ctx?.resHeaders;
-
-            return { headers };
-        },
-        router: desktopRouter,
-    });
-=======
     req: preparedReq,
     responseMeta({ ctx }) {
       const headers = ctx?.resHeaders;
@@ -52,6 +33,5 @@
     router: desktopRouter,
   });
 };
->>>>>>> 2c93d9bb
 
 export { handler as GET, handler as POST };