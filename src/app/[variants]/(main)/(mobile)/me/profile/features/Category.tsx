--- conflicted
+++ resolved
@@ -25,44 +25,18 @@
       label: t('tab.profile'),
       onClick: () => navigate('/profile'),
     },
-<<<<<<< HEAD
-    enableAuth &&
-      isLoginWithClerk && {
-        icon: ShieldCheck,
-        key: ProfileTabs.Security,
-        label: t('tab.security'),
-        onClick: () => navigate('/profile/security'),
-      },
-    !isDeprecatedEdition && {
-=======
     isLoginWithClerk && {
       icon: ShieldCheck,
       key: ProfileTabs.Security,
       label: t('tab.security'),
-      onClick: () => router.push('/profile/security'),
+      onClick: () => navigate('/profile/security'),
     },
     {
->>>>>>> b76e3c85
       icon: ChartColumnBigIcon,
       key: ProfileTabs.Stats,
       label: t('tab.stats'),
       onClick: () => navigate('/profile/stats'),
     },
-<<<<<<< HEAD
-    enableAuth &&
-      isLogin && {
-        type: 'divider',
-      },
-    enableAuth &&
-      isLogin && {
-        icon: LogOut,
-        key: 'logout',
-        label: t('signout', { ns: 'auth' }),
-        onClick: () => {
-          signOut();
-          navigate('/login');
-        },
-=======
     isLogin && {
       type: 'divider',
     },
@@ -72,8 +46,7 @@
       label: t('signout', { ns: 'auth' }),
       onClick: () => {
         signOut();
-        router.push('/login');
->>>>>>> b76e3c85
+        navigate('/login');
       },
     },
   ].filter(Boolean) as CellProps[];
