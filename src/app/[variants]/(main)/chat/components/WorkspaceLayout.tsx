import { useTheme } from 'antd-style';
import { Suspense, memo } from 'react';
import { Flexbox } from 'react-layout-kit';

import MainInterfaceTracker from '@/components/Analytics/MainInterfaceTracker';
import BrandTextLoading from '@/components/Loading/BrandTextLoading';
import MobileContentLayout from '@/components/server/MobileNavLayout';

import ChatHeaderDesktop from '../components/layout/Desktop/ChatHeader';
import Portal from '../components/layout/Desktop/Portal';
import TopicPanel from '../components/layout/Desktop/TopicPanel';
import ChatHeaderMobile from '../components/layout/Mobile/ChatHeader';
import TopicModal from '../components/layout/Mobile/TopicModal';
import ConversationArea from './ConversationArea';
import PortalPanel from './PortalPanel';
import TopicSidebar from './TopicSidebar';

<<<<<<< HEAD
const DesktopWorkspace = memo(() => (
  <>
    <ChatHeaderDesktop />
    <Flexbox
      height={'100%'}
      horizontal
      style={{ overflow: 'hidden', position: 'relative' }}
      width={'100%'}
    >
      <Flexbox height={'100%'} style={{ overflow: 'hidden', position: 'relative' }} width={'100%'}>
        <ConversationArea mobile={false} />
=======
interface WorkspaceLayoutProps {
  mobile?: boolean;
}

const DesktopWorkspace = memo(() => {
  const theme = useTheme();

  return (
    <>
      <ChatHeaderDesktop />
      <Flexbox
        height={'100%'}
        horizontal
        style={{ overflow: 'hidden', position: 'relative' }}
        width={'100%'}
      >
        <Flexbox
          height={'100%'}
          style={{ background: theme.colorBgContainer, overflow: 'hidden', position: 'relative' }}
          width={'100%'}
        >
          <ConversationArea mobile={false} />
        </Flexbox>
        <Portal>
          <Suspense fallback={<BrandTextLoading />}>
            <PortalPanel mobile={false} />
          </Suspense>
        </Portal>
        <TopicPanel>
          <TopicSidebar mobile={false} />
        </TopicPanel>
>>>>>>> 9250263f
      </Flexbox>
      <MainInterfaceTracker />
    </>
  );
});

DesktopWorkspace.displayName = 'DesktopWorkspace';

const MobileWorkspace = memo(() => (
  <>
    <MobileContentLayout header={<ChatHeaderMobile />} style={{ overflowY: 'hidden' }}>
      <ConversationArea mobile />
    </MobileContentLayout>
    <TopicModal>
      <TopicSidebar mobile />
    </TopicModal>
    <PortalPanel mobile />
    <MainInterfaceTracker />
  </>
));

MobileWorkspace.displayName = 'MobileWorkspace';

export { DesktopWorkspace, MobileWorkspace };<|MERGE_RESOLUTION|>--- conflicted
+++ resolved
@@ -1,21 +1,16 @@
-import { useTheme } from 'antd-style';
-import { Suspense, memo } from 'react';
+import { memo } from 'react';
 import { Flexbox } from 'react-layout-kit';
 
 import MainInterfaceTracker from '@/components/Analytics/MainInterfaceTracker';
-import BrandTextLoading from '@/components/Loading/BrandTextLoading';
 import MobileContentLayout from '@/components/server/MobileNavLayout';
 
 import ChatHeaderDesktop from '../components/layout/Desktop/ChatHeader';
-import Portal from '../components/layout/Desktop/Portal';
-import TopicPanel from '../components/layout/Desktop/TopicPanel';
 import ChatHeaderMobile from '../components/layout/Mobile/ChatHeader';
 import TopicModal from '../components/layout/Mobile/TopicModal';
 import ConversationArea from './ConversationArea';
 import PortalPanel from './PortalPanel';
 import TopicSidebar from './TopicSidebar';
 
-<<<<<<< HEAD
 const DesktopWorkspace = memo(() => (
   <>
     <ChatHeaderDesktop />
@@ -27,44 +22,11 @@
     >
       <Flexbox height={'100%'} style={{ overflow: 'hidden', position: 'relative' }} width={'100%'}>
         <ConversationArea mobile={false} />
-=======
-interface WorkspaceLayoutProps {
-  mobile?: boolean;
-}
-
-const DesktopWorkspace = memo(() => {
-  const theme = useTheme();
-
-  return (
-    <>
-      <ChatHeaderDesktop />
-      <Flexbox
-        height={'100%'}
-        horizontal
-        style={{ overflow: 'hidden', position: 'relative' }}
-        width={'100%'}
-      >
-        <Flexbox
-          height={'100%'}
-          style={{ background: theme.colorBgContainer, overflow: 'hidden', position: 'relative' }}
-          width={'100%'}
-        >
-          <ConversationArea mobile={false} />
-        </Flexbox>
-        <Portal>
-          <Suspense fallback={<BrandTextLoading />}>
-            <PortalPanel mobile={false} />
-          </Suspense>
-        </Portal>
-        <TopicPanel>
-          <TopicSidebar mobile={false} />
-        </TopicPanel>
->>>>>>> 9250263f
       </Flexbox>
       <MainInterfaceTracker />
-    </>
-  );
-});
+    </Flexbox>
+  </>
+));
 
 DesktopWorkspace.displayName = 'DesktopWorkspace';
 
