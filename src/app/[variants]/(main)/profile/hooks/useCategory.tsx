import { Icon } from '@lobehub/ui';
import { BadgeCentIcon, ChartColumnBigIcon, KeyIcon, ShieldCheck, UserCircle } from 'lucide-react';
import { Link } from 'react-router-dom';
import { useTranslation } from 'react-i18next';

import type { MenuProps } from '@/components/Menu';
import { ProfileTabs } from '@/store/global/initialState';
import { featureFlagsSelectors, useServerConfigStore } from '@/store/serverConfig';
import { useUserStore } from '@/store/user';
import { authSelectors } from '@/store/user/slices/auth/selectors';

export const useCategory = () => {
  const { t } = useTranslation('auth');
  const [isLoginWithClerk] = useUserStore((s) => [authSelectors.isLoginWithClerk(s)]);
  const { showApiKeyManage } = useServerConfigStore(featureFlagsSelectors);

  const cateItems: MenuProps['items'] = [
    {
      icon: <Icon icon={UserCircle} />,
      key: ProfileTabs.Profile,
      label: (
        <Link onClick={(e) => e.preventDefault()} to={'/profile'}>
          {t('tab.profile')}
        </Link>
      ),
    },
<<<<<<< HEAD
    enableAuth &&
=======
>>>>>>> b76e3c85
    isLoginWithClerk && {
      icon: <Icon icon={ShieldCheck} />,
      key: ProfileTabs.Security,
      label: (
<<<<<<< HEAD
        <Link onClick={(e) => e.preventDefault()} to={'/profile/security'}>
=======
        <Link href={'/profile/security'} onClick={(e) => e.preventDefault()}>
>>>>>>> b76e3c85
          {t('tab.security')}
        </Link>
      ),
    },
<<<<<<< HEAD
    !isDeprecatedEdition && {
=======
    {
>>>>>>> b76e3c85
      icon: <Icon icon={ChartColumnBigIcon} />,
      key: ProfileTabs.Stats,
      label: (
        <Link onClick={(e) => e.preventDefault()} to={'/profile/stats'}>
          {t('tab.stats')}
        </Link>
      ),
    },
    !!showApiKeyManage && {
      icon: <Icon icon={KeyIcon} />,
      key: ProfileTabs.APIKey,
      label: (
        <Link onClick={(e) => e.preventDefault()} to={'/profile/apikey'}>
          {t('tab.apikey')}
        </Link>
      ),
    },
    {
      icon: <Icon icon={BadgeCentIcon} />,
      key: ProfileTabs.Usage,
      label: (
        <Link onClick={(e) => e.preventDefault()} to={'/profile/usage'}>
          {t('tab.usage')}
        </Link>
      ),
    },
  ].filter(Boolean) as MenuProps['items'];

  return cateItems;
};<|MERGE_RESOLUTION|>--- conflicted
+++ resolved
@@ -24,28 +24,16 @@
         </Link>
       ),
     },
-<<<<<<< HEAD
-    enableAuth &&
-=======
->>>>>>> b76e3c85
     isLoginWithClerk && {
       icon: <Icon icon={ShieldCheck} />,
       key: ProfileTabs.Security,
       label: (
-<<<<<<< HEAD
         <Link onClick={(e) => e.preventDefault()} to={'/profile/security'}>
-=======
-        <Link href={'/profile/security'} onClick={(e) => e.preventDefault()}>
->>>>>>> b76e3c85
           {t('tab.security')}
         </Link>
       ),
     },
-<<<<<<< HEAD
-    !isDeprecatedEdition && {
-=======
     {
->>>>>>> b76e3c85
       icon: <Icon icon={ChartColumnBigIcon} />,
       key: ProfileTabs.Stats,
       label: (
