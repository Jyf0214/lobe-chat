import { AIChatModelCard, AIImageModelCard } from '@/types/aiModel';

const azureChatModels: AIChatModelCard[] = [
  {
    abilities: {
      functionCall: true,
      reasoning: true,
      vision: true,
    },
    config: {
      deploymentName: 'o3',
    },
    contextWindowTokens: 200_000,
    description:
      'o3 是一款全能强大的模型，在多个领域表现出色。它为数学、科学、编程和视觉推理任务树立了新标杆。它也擅长技术写作和指令遵循。用户可利用它分析文本、代码和图像，解决多步骤的复杂问题。',
    displayName: 'o3',
    enabled: true,
    id: 'o3',
    maxOutput: 100_000,
    pricing: {
      units: [
        { name: 'textInput_cacheRead', rate: 2.5, strategy: 'fixed', unit: 'millionTokens' },
        { name: 'textInput', rate: 10, strategy: 'fixed', unit: 'millionTokens' },
        { name: 'textOutput', rate: 40, strategy: 'fixed', unit: 'millionTokens' },
      ],
    },
    releasedAt: '2025-04-17',
    type: 'chat',
  },
  {
    abilities: {
      functionCall: true,
      reasoning: true,
      vision: true,
    },
    config: {
      deploymentName: 'o4-mini',
    },
    contextWindowTokens: 200_000,
    description:
      'o4-mini 是我们最新的小型 o 系列模型。 它专为快速有效的推理而优化，在编码和视觉任务中表现出极高的效率和性能。',
    displayName: 'o4-mini',
    enabled: true,
    id: 'o4-mini',
    maxOutput: 100_000,
    pricing: {
      units: [
        { name: 'textInput_cacheRead', rate: 0.275, strategy: 'fixed', unit: 'millionTokens' },
        { name: 'textInput', rate: 1.1, strategy: 'fixed', unit: 'millionTokens' },
        { name: 'textOutput', rate: 4.4, strategy: 'fixed', unit: 'millionTokens' },
      ],
    },
    releasedAt: '2025-04-17',
    type: 'chat',
  },
  {
    abilities: {
      functionCall: true,
      vision: true,
    },
    config: {
      deploymentName: 'gpt-4.1',
    },
    contextWindowTokens: 1_047_576,
    description: 'GPT-4.1 是我们用于复杂任务的旗舰模型。它非常适合跨领域解决问题。',
    displayName: 'GPT-4.1',
    enabled: true,
    id: 'gpt-4.1',
    maxOutput: 32_768,
    pricing: {
      units: [
        { name: 'textInput_cacheRead', rate: 0.5, strategy: 'fixed', unit: 'millionTokens' },
        { name: 'textInput', rate: 2, strategy: 'fixed', unit: 'millionTokens' },
        { name: 'textOutput', rate: 8, strategy: 'fixed', unit: 'millionTokens' },
      ],
    },
    releasedAt: '2025-04-14',
    type: 'chat',
  },
  {
    abilities: {
      functionCall: true,
      vision: true,
    },
    config: {
      deploymentName: 'gpt-4.1-mini',
    },
    contextWindowTokens: 1_047_576,
    description:
      'GPT-4.1 mini 提供了智能、速度和成本之间的平衡，使其成为许多用例中有吸引力的模型。',
    displayName: 'GPT-4.1 mini',
    enabled: true,
    id: 'gpt-4.1-mini',
    maxOutput: 32_768,
    pricing: {
      units: [
        { name: 'textInput_cacheRead', rate: 0.1, strategy: 'fixed', unit: 'millionTokens' },
        { name: 'textInput', rate: 0.4, strategy: 'fixed', unit: 'millionTokens' },
        { name: 'textOutput', rate: 1.6, strategy: 'fixed', unit: 'millionTokens' },
      ],
    },
    releasedAt: '2025-04-14',
    type: 'chat',
  },
  {
    abilities: {
      functionCall: true,
      vision: true,
    },
    config: {
      deploymentName: 'gpt-4.1-nano',
    },
    contextWindowTokens: 1_047_576,
    description:
      'GPT-4.1 mini 提供了智能、速度和成本之间的平衡，使其成为许多用例中有吸引力的模型。',
    displayName: 'GPT-4.1 nano',
    id: 'gpt-4.1-nano',
    maxOutput: 32_768,
    pricing: {
      units: [
        { name: 'textInput_cacheRead', rate: 0.025, strategy: 'fixed', unit: 'millionTokens' },
        { name: 'textInput', rate: 0.1, strategy: 'fixed', unit: 'millionTokens' },
        { name: 'textOutput', rate: 0.4, strategy: 'fixed', unit: 'millionTokens' },
      ],
    },
    releasedAt: '2025-04-14',
    type: 'chat',
  },
  {
    abilities: {
      functionCall: true,
      reasoning: true,
    },
    config: {
      deploymentName: 'o3-mini',
    },
    contextWindowTokens: 200_000,
    description:
      'o3-mini 是我们最新的小型推理模型，在与 o1-mini 相同的成本和延迟目标下提供高智能。',
    displayName: 'o3-mini',
    id: 'o3-mini',
    maxOutput: 100_000,
    pricing: {
      units: [
        { name: 'textInput_cacheRead', rate: 0.55, strategy: 'fixed', unit: 'millionTokens' },
        { name: 'textInput', rate: 1.1, strategy: 'fixed', unit: 'millionTokens' },
        { name: 'textOutput', rate: 4.4, strategy: 'fixed', unit: 'millionTokens' },
      ],
    },
    releasedAt: '2025-01-31',
    type: 'chat',
  },
  {
    abilities: {
      reasoning: true,
    },
    config: {
      deploymentName: 'o1-mini',
    },
    contextWindowTokens: 128_000,
    description:
      'o1-mini是一款针对编程、数学和科学应用场景而设计的快速、经济高效的推理模型。该模型具有128K上下文和2023年10月的知识截止日期。',
    displayName: 'o1-mini',
    id: 'o1-mini',
    maxOutput: 65_536,
    pricing: {
      units: [
        { name: 'textInput_cacheRead', rate: 0.55, strategy: 'fixed', unit: 'millionTokens' },
        { name: 'textInput', rate: 1.1, strategy: 'fixed', unit: 'millionTokens' },
        { name: 'textOutput', rate: 4.4, strategy: 'fixed', unit: 'millionTokens' },
      ],
    },
    releasedAt: '2024-09-12',
    type: 'chat',
  },
  {
    abilities: {
      reasoning: true,
    },
    config: {
      deploymentName: 'o1',
    },
    contextWindowTokens: 200_000,
    description:
      'o1是OpenAI新的推理模型，支持图文输入并输出文本，适用于需要广泛通用知识的复杂任务。该模型具有200K上下文和2023年10月的知识截止日期。',
    displayName: 'o1',
    id: 'o1',
    maxOutput: 100_000,
    pricing: {
      units: [
        { name: 'textInput_cacheRead', rate: 7.5, strategy: 'fixed', unit: 'millionTokens' },
        { name: 'textInput', rate: 15, strategy: 'fixed', unit: 'millionTokens' },
        { name: 'textOutput', rate: 60, strategy: 'fixed', unit: 'millionTokens' },
      ],
    },
    releasedAt: '2024-12-17',
    type: 'chat',
  },
  {
    abilities: {
      reasoning: true,
    },
    config: {
      deploymentName: 'o1-preview',
    },
    contextWindowTokens: 128_000,
    description:
      'o1是OpenAI新的推理模型，适用于需要广泛通用知识的复杂任务。该模型具有128K上下文和2023年10月的知识截止日期。',
    displayName: 'o1-preview',
    id: 'o1-preview',
    maxOutput: 32_768,
    pricing: {
      units: [
        { name: 'textInput', rate: 15, strategy: 'fixed', unit: 'millionTokens' },
        { name: 'textOutput', rate: 60, strategy: 'fixed', unit: 'millionTokens' },
      ],
    },
    releasedAt: '2024-09-12',
    type: 'chat',
  },
  {
    abilities: {
      functionCall: true,
      vision: true,
    },
    config: {
      deploymentName: 'gpt-4o',
    },
    contextWindowTokens: 128_000,
    description:
      'ChatGPT-4o 是一款动态模型，实时更新以保持当前最新版本。它结合了强大的语言理解与生成能力，适合于大规模应用场景，包括客户服务、教育和技术支持。',
    displayName: 'GPT-4o',
    enabled: true,
    id: 'gpt-4o',
    maxOutput: 4096,
    pricing: {
      units: [
        { name: 'textInput_cacheRead', rate: 1.25, strategy: 'fixed', unit: 'millionTokens' },
        { name: 'textInput', rate: 2.5, strategy: 'fixed', unit: 'millionTokens' },
        { name: 'textOutput', rate: 10, strategy: 'fixed', unit: 'millionTokens' },
      ],
    },
    releasedAt: '2024-05-13',
    type: 'chat',
  },
  {
    abilities: {
      functionCall: true,
      vision: true,
    },
    config: {
      deploymentName: 'gpt-4-turbo',
    },
    contextWindowTokens: 128_000,
    description: 'GPT 4 Turbo，多模态模型，提供杰出的语言理解和生成能力，同时支持图像输入。',
    displayName: 'GPT 4 Turbo',
    id: 'gpt-4',
    maxOutput: 4096,
    type: 'chat',
  },
  {
    abilities: {
      functionCall: true,
      vision: true,
    },
    config: {
      deploymentName: 'gpt-4o-mini',
    },
    contextWindowTokens: 128_000,
    description: 'GPT-4o Mini，小型高效模型，具备与GPT-4o相似的卓越性能。',
    displayName: 'GPT 4o Mini',
    id: 'gpt-4o-mini',
    maxOutput: 4096,
    pricing: {
      units: [
        { name: 'textInput_cacheRead', rate: 0.075, strategy: 'fixed', unit: 'millionTokens' },
        { name: 'textInput', rate: 0.15, strategy: 'fixed', unit: 'millionTokens' },
        { name: 'textOutput', rate: 0.6, strategy: 'fixed', unit: 'millionTokens' },
      ],
    },
    type: 'chat',
  },
];

const azureImageModels: AIImageModelCard[] = [
  {
    description: 'FLUX.1 Kontext [pro]',
    displayName: 'FLUX.1 Kontext [pro]',
    enabled: true,
    id: 'FLUX.1-Kontext-pro',
    parameters: {
<<<<<<< HEAD
      aspectRatio: {
        default: '1:1',
        enum: ['21:9', '16:9', '4:3', '3:2', '1:1', '2:3', '3:4', '9:16', '9:21'],
      },
      imageUrl: { default: null },
      prompt: { default: '' },
      seed: { default: null },
    },
    releasedAt: '2025-05-01',
    type: 'image',
  }
=======
      imageUrl: { default: null },
      prompt: { default: '' },
      size: {
        default: 'auto',
        enum: ['auto', '1024x1024', '1792x1024', '1024x1792'],
      },
    },
    releasedAt: '2025-06-23',
    type: 'image',
  },
  {
    description: 'FLUX.1.1 Pro',
    displayName: 'FLUX.1.1 Pro',
    enabled: true,
    id: 'FLUX-1.1-pro',
    parameters: {
      imageUrl: { default: null },
      prompt: { default: '' },
    },
    releasedAt: '2025-06-23',
    type: 'image',
  },
  {
    description: 'DALL·E 3',
    displayName: 'DALL·E 3',
    id: 'dall-e-3',
    parameters: {
      imageUrl: { default: null },
      prompt: { default: '' },
      size: {
        default: 'auto',
        enum: ['auto', '1024x1024', '1792x1024', '1024x1792'],
      },
    },
    resolutions: ['1024x1024', '1024x1792', '1792x1024'],
    type: 'image',
  },
  {
    description: 'ChatGPT Image 1',
    displayName: 'GPT Image 1',
    id: 'gpt-image-1',
    parameters: {
      imageUrl: { default: null },
      prompt: { default: '' },
      size: {
        default: 'auto',
        enum: ['auto', '1024x1024', '1536x1024', '1024x1536'],
      },
    },
    type: 'image',
  },
>>>>>>> 2c17743a
];

export const allModels = [...azureChatModels, ...azureImageModels];

export default allModels;<|MERGE_RESOLUTION|>--- conflicted
+++ resolved
@@ -289,19 +289,6 @@
     enabled: true,
     id: 'FLUX.1-Kontext-pro',
     parameters: {
-<<<<<<< HEAD
-      aspectRatio: {
-        default: '1:1',
-        enum: ['21:9', '16:9', '4:3', '3:2', '1:1', '2:3', '3:4', '9:16', '9:21'],
-      },
-      imageUrl: { default: null },
-      prompt: { default: '' },
-      seed: { default: null },
-    },
-    releasedAt: '2025-05-01',
-    type: 'image',
-  }
-=======
       imageUrl: { default: null },
       prompt: { default: '' },
       size: {
@@ -353,7 +340,6 @@
     },
     type: 'image',
   },
->>>>>>> 2c17743a
 ];
 
 export const allModels = [...azureChatModels, ...azureImageModels];
