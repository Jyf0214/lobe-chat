--- conflicted
+++ resolved
@@ -10,14 +10,9 @@
 export const ORG_NAME = 'JA Worldwide';
 
 export const BRANDING_URL = {
-<<<<<<< HEAD
   help: 'mailto:support@jaworldwide.org',
   privacy: 'https://www.jaworldwide.org/terms',
   terms: 'https://www.jaworldwide.org/terms',
-=======
-  help: undefined,
-  privacy: undefined,
-  terms: undefined,
 };
 
 export const SOCIAL_URL = {
@@ -31,5 +26,4 @@
 export const BRANDING_EMAIL = {
   business: 'hello@lobehub.com',
   support: 'support@lobehub.com',
->>>>>>> 3be609c3
 };