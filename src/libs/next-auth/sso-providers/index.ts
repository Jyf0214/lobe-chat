--- conflicted
+++ resolved
@@ -10,7 +10,6 @@
 import Keycloak from './keycloak';
 import Logto from './logto';
 import MicrosoftEntraID from './microsoft-entra-id';
-import Okta from './okta';
 import WeChat from './wechat';
 import Zitadel from './zitadel';
 
@@ -28,9 +27,5 @@
   MicrosoftEntraID,
   WeChat,
   Keycloak,
-<<<<<<< HEAD
-  Okta,
-=======
   Google,
->>>>>>> 2d82fccf
 ];