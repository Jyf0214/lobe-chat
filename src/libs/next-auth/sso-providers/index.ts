import Auth0 from './auth0';
import Authelia from './authelia';
import Authentik from './authentik';
import AzureAD from './azure-ad';
import Casdoor from './casdoor';
import CloudflareZeroTrust from './cloudflare-zero-trust';
import GenericOIDC from './generic-oidc';
import Github from './github';
import Keycloak from './keycloak';
import Logto from './logto';
import MicrosoftEntraID from './microsoft-entra-id';
import Okta from './okta';
import WeChat from './wechat';
import Zitadel from './zitadel';

export const ssoProviders = [
  Auth0,
  Authentik,
  AzureAD,
  GenericOIDC,
  Github,
  Zitadel,
  Authelia,
  Logto,
  CloudflareZeroTrust,
  Casdoor,
  MicrosoftEntraID,
  WeChat,
<<<<<<< HEAD
  Okta,
=======
  Keycloak,
>>>>>>> c2004e9b
];<|MERGE_RESOLUTION|>--- conflicted
+++ resolved
@@ -26,9 +26,6 @@
   Casdoor,
   MicrosoftEntraID,
   WeChat,
-<<<<<<< HEAD
+  Keycloak,
   Okta,
-=======
-  Keycloak,
->>>>>>> c2004e9b
 ];